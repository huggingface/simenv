--- conflicted
+++ resolved
@@ -155,7 +155,6 @@
                 value = value.reshape((1, self.n_actors, -1))
                 action[key] = value.tolist()
 
-        # import ipdb;pdb.set_trace()
         self.scene.engine.step_send_async(action=action)
 
     def step_recv_async(self) -> Tuple[Dict, np.ndarray, np.ndarray, Dict]:
@@ -265,25 +264,15 @@
         Returns:
             action (`list[list[list[float]]]`): Lists of the actions, dimensions are n-maps, n-actors, action-dim.
         """
-<<<<<<< HEAD
-        if len(self.action_tags) > 1:
-            # actor has actuators across multiple assets
-            if self.n_actors > 1:
-                raise NotImplementedError("Multi-agent multi-actuator actions not yet supported")
-            else:
-                action = self.action_space.sample()
-        else:
-            # all actions are under one tag
-            action = [self.action_space.sample().tolist() for _ in range(self.n_actors)]
-        return action
-=======
 
         # sample actions per actor
         actions = [self.action_space.sample() for _ in range(self.n_actors)]
 
         # outer most list element is 1 for base rl_env because maps = 1, inner element is action dimension
-        return np.stack(actions).reshape((1, self.n_actors, -1)).tolist()
->>>>>>> 6df42aa6
+        if len(self.action_tags) == 1:
+            return np.stack(actions).reshape((1, self.n_actors, -1)).tolist()
+        else:
+            return actions[0]
 
     # required abstract methods
 
