# Copyright 2022 The HuggingFace Authors.
#
# Licensed under the Apache License, Version 2.0 (the "License");
# you may not use this file except in compliance with the License.
# You may obtain a copy of the License at
#
#     http://www.apache.org/licenses/LICENSE-2.0
#
# Unless required by applicable law or agreed to in writing, software
# distributed under the License is distributed on an "AS IS" BASIS,
# WITHOUT WARRANTIES OR CONDITIONS OF ANY KIND, either express or implied.
# See the License for the specific language governing permissions and
# limitations under the License.

# Lint as: python3
""" A simulate Scene Object."""
import dataclasses
import itertools
from typing import Any, List, Optional, Tuple, Union

import numpy as np
import pyvista as pv

from simulate._vhacd import compute_vhacd

from ..utils import logging
from .articulation_body import ArticulationBodyComponent
from .asset import Asset
from .collider import Collider
from .material import Material
from .procgen.prims import generate_prims_maze
from .procgen.wfc import generate_2d_map, generate_map
from .rigid_body import RigidBodyComponent


logger = logging.get_logger(__name__)


def translate(
    surf,
    center: Union[Tuple[float, float, float], List[float], np.ndarray] = (0.0, 0.0, 0.0),
    new_direction: Union[Tuple[float, float, float], List[float], np.ndarray] = (1.0, 0.0, 0.0),
    original_direction: Union[Tuple[float, float, float], List[float], np.ndarray] = (1.0, 0.0, 0.0),
):
    """
    Translate and orient a mesh to a new center and direction.

    By default, the input mesh is considered centered at the origin
    and facing in the x direction.

    Adapted from pyvista's translate function.

    Args:
        surf (pyvista.PolyData):
            The mesh to translate.
        center (`Tuple` or `List[float]` or `np.ndarray`, *optional*, defaults to `(0.0, 0.0, 0.0)`):
            The new center of the mesh.
        new_direction (`Tuple` or `List[float]` or `np.ndarray`, *optional*, defaults to `(1.0, 0.0, 0.0)`):
            The new direction of the mesh.
        original_direction (`Tuple` or `List[float]` or `np.ndarray`, *optional*, defaults to `(1.0, 0.0, 0.0)`):
            The original direction of the mesh.
    """
    # Find rotation matrix that rotation original_direction to new_direction
    v = np.cross(original_direction, new_direction)
    s = np.linalg.norm(v)
    if s > 0:
        c = np.dot(original_direction, new_direction)
        vx = np.array([[0, -v[2], v[1]], [v[2], 0, -v[0]], [-v[1], v[0], 0]])
        r = np.eye(3) + vx + vx.dot(vx) * ((1 - c) / (s**2))

        trans = np.zeros((4, 4))
        trans[:3, :3] = r
        trans[3, 3] = 1
        surf.transform(trans)

    if not np.allclose(center, [0.0, 0.0, 0.0]):
        surf.points += np.array(center)


class Object3D(Asset):
    """Create a 3D Object.

    Args:
        mesh (`pyvista.[UnstructuredGrid, MultiBlock, PolyData, DataSet]`, *optional*, defaults to None):
            The mesh of the object.
        material (`Material` or `List[Material]`, *optional*, defaults to None):
            The material of the object.
        name (`str`, *optional*, defaults to `None`):
            The name of the object.
        position (`List[float]`, *optional*, defaults to `[0.0, 0.0, 0.0]`):
            The position of the object.
        is_actor (`bool`, *optional*, defaults to `False`):
            Whether the object is an actor.
        is_actor (`bool`, *optional*, defaults to `False`):
            Whether the object is an actor.
        with_rigid_body (`bool`, *optional*, defaults to `False`):
            Whether the object has a rigid body.
        with_articulation_body (`bool`, *optional*, defaults to `False`):
            Whether the object has an articulation body.
        set_mesh_direction (`List[float]`, *optional*, defaults to `[1.0, 0.0, 0.0]`):
            The direction of the mesh.
        original_mesh_direction (`List[float]`, *optional*, defaults to `[1.0, 0.0, 0.0]`):
            The original direction of the mesh.
        recompute_normals (`bool`, *optional*, defaults to `True`):
            Whether to recompute normals per vertex for this object.
        parent (`Asset`, *optional*, defaults to `None`):
            The parent of the object.
        children (`Asset` or `List[Asset]`, *optional*, defaults to `None`):
            The children of the object.
    """

    __NEW_ID = itertools.count()  # Singleton to count instances of the classes for automatic naming

    def __init__(
        self,
        mesh: Optional[Union[pv.UnstructuredGrid, pv.MultiBlock, pv.PolyData, pv.DataSet]] = None,
        material: Optional[Union[Material, List[Material]]] = None,
        name: Optional[str] = None,
        position: Optional[List[float]] = None,
        is_actor: bool = False,
        with_rigid_body: bool = False,
        with_articulation_body: bool = False,
        set_mesh_direction: Optional[List[float]] = None,
        original_mesh_direction: Optional[List[float]] = None,
        recompute_normals: bool = True,
        parent: Optional["Asset"] = None,
        children: Optional[Union["Asset", List["Asset"]]] = None,
        **kwargs: Any,
    ):
        super().__init__(name=name, position=position, is_actor=is_actor, parent=parent, children=children, **kwargs)

        if with_rigid_body and with_articulation_body:
            raise ValueError("Cannot have both rigid body and articulation body")
        if self.physics_component is None and with_rigid_body:
            self.physics_component = RigidBodyComponent()
        elif self.physics_component is None and with_articulation_body:
            self.physics_component = ArticulationBodyComponent()

        self.mesh = mesh if mesh is not None else pv.PolyData()

        if set_mesh_direction is not None:
            if original_mesh_direction is None:
                original_mesh_direction = [1.0, 0.0, 0.0]
            translate(mesh, (0, 0, 0), new_direction=set_mesh_direction, original_direction=original_mesh_direction)

        # Avoid having averaging normals at shared points
        # (pyvista behavior:https://docs.pyvista.org/api/core/_autosummary/pyvista.PolyData.compute_normals.html)
        if self.mesh is not None and recompute_normals:
            if isinstance(self.mesh, pv.MultiBlock):
                for i in range(self.mesh.n_blocks):
                    self.mesh[i].compute_normals(inplace=True, cell_normals=False, split_vertices=True)
            else:
                self.mesh.compute_normals(inplace=True, cell_normals=False, split_vertices=True)

        self.material = material if material is not None else Material()

        if isinstance(self.material, (list, tuple)) or isinstance(self.mesh, pv.MultiBlock):
            if not isinstance(self.mesh, pv.MultiBlock) or len(self.material) != self.mesh.n_blocks:
                raise ValueError("Number of materials must match number of blocks in mesh")

    def build_collider(
        self,
        max_convex_hulls=16,
        resolution=4000,
        minimum_volume_percent_error_allowed=1,
        max_recursion_depth=10,
        shrink_wrap=True,
        fill_mode="FLOOD_FILL",
        max_num_vertices_per_hull=64,
        async_ACD=True,
        min_edge_length=2,
        find_best_plane=False,
    ):
        """Build a collider from the mesh.

        Parameters
        ----------
        max_convex_hulls : int, optional
            Maximum number of convex hulls to generate, by default 16
        resolution : int, optional
            Resolution of the voxel grid, by default 4000
        minimum_volume_percent_error_allowed : float, optional
            Minimum volume percent error allowed, by default 1
        max_recursion_depth : int, optional
            Maximum recursion depth, by default 10
        shrink_wrap : bool, optional
            Shrink wrap, by default True
        fill_mode : str, optional
            Fill mode, by default "FLOOD_FILL"
        max_num_vertices_per_hull : int, optional
            Maximum number of vertices per hull, by default 64
        async_ACD : bool, optional
            Async ACD, by default True
        min_edge_length : int, optional
            Minimum edge length, by default 2
        find_best_plane : bool, optional
            Find best plane, by default False
        """
        if self.mesh is None:
            raise ValueError("Cannot build collider from empty mesh")

        kwargs = {
            "max_convex_hulls": max_convex_hulls,
            "resolution": resolution,
            "minimum_volume_percent_error_allowed": minimum_volume_percent_error_allowed,
            "max_recursion_depth": max_recursion_depth,
            "shrink_wrap": shrink_wrap,
            "fill_mode": fill_mode,
            "max_num_vertices_per_hull": max_num_vertices_per_hull,
            "async_ACD": async_ACD,
            "min_edge_length": min_edge_length,
            "find_best_plane": find_best_plane,
        }

        collider_hulls = []
        if isinstance(self.mesh, pv.MultiBlock):
            for i in range(self.mesh.n_blocks):
                collider_hulls.extend(compute_vhacd(self.mesh[i].points, self.mesh[i].faces, **kwargs))
        else:
            collider_hulls.extend(compute_vhacd(self.mesh.points, self.mesh.faces, **kwargs))

        if len(collider_hulls) == 1:
            mesh = pv.PolyData(collider_hulls[0][0], faces=collider_hulls[0][1])
            collider = Collider(type="mesh", mesh=mesh, convex=True)
        else:
            mesh = pv.MultiBlock()
            for hull in collider_hulls:
                mesh.append(pv.PolyData(hull[0], faces=hull[1]))
            collider = Collider(type="mesh", mesh=mesh, convex=True)

        children = self.tree_children
        self.tree_children = (children if children is not None else []) + (collider,)

        return self

    def copy(self, with_children: bool = True, **kwargs: Any) -> "Object3D":
        """
        Copy an Object3D node in a new (returned) object.

        By default, mesh and materials are copied in respectively new mesh and material.
        'share_material' and 'share_mesh' can be set to True to share mesh and/or material
        between original and copy instead of creating new one.

        Args:
            with_children (`bool`, *optional*, defaults to `True`):
                Whether to copy the children of the object.

        Returns:
            copy (`Object3D`):
                The copied object.
        """
        share_material = kwargs.get("share_material", False)
        share_mesh = kwargs.get("share_mesh", False)

        mesh_copy = None
        if self.mesh is not None:
            if share_mesh:
                mesh_copy = self.mesh
            else:
                mesh_copy = self.mesh.copy()

        material_copy = None
        if self.material is not None:
            if share_material:
                material_copy = self.material
            else:
                material_copy = self.material.copy()

        physics_component_copy = None
        if self.physics_component is not None:
            physics_component_copy = dataclasses.replace(self.physics_component)

        copy_name = self.name + f"_copy{self._n_copies}"

        self._n_copies += 1
        instance_copy = type(self)(name=copy_name)
        instance_copy.mesh = mesh_copy
        instance_copy.material = material_copy
        instance_copy.position = self.position
        instance_copy.rotation = self.rotation
        instance_copy.scaling = self.scaling
        instance_copy.physics_component = physics_component_copy

        if with_children:
            copy_children = []
            for child in self.tree_children:
                copy_children.append(child.copy(**kwargs))
            instance_copy.tree_children = copy_children
            for child in instance_copy.tree_children:
                child._post_copy()

        return instance_copy

    def _post_name_change(self, value: Any):
        """NodeMixing method call after changing the name of a node."""
        for node in self.tree_children:
            if isinstance(node, Collider):
                node.name = self.name + "_collider"  # Let's keep the name of the collider in sync

    def _repr_info_str(self) -> str:
        """Used to add additional information to the __repr__ method."""
        if isinstance(self.mesh, pv.MultiBlock):
            mesh_str = f"Mesh(Multiblock, n_blocks={self.mesh.n_blocks}"
        else:
            mesh_str = f"Mesh(points={self.mesh.n_points}, cells={self.mesh.n_cells})"
        material_str = ""
        if hasattr(self, "material") and self.material is not None:
            base_color_str = ", ".join(f"{val:.1f}" for val in self.material.base_color)
            material_str = f", Material('{self.material.name}', base color=[{base_color_str}])"
        return f"{mesh_str}{material_str}"

    def plot(self, **kwargs):
        self.mesh.plot(**kwargs)


class Plane(Object3D):
    """
    Create a plane.

    Args:
        i_size (`float`, *optional*, defaults to `10.0`):
            Size of the plane in the i direction.
        j_size (`float`, *optional*, defaults to `10.0`):
            Size of the plane in the j direction.
        i_resolution (`int`, *optional*, defaults to `1`):
            Number of points on the plane in the i direction.
        j_resolution (`int`, *optional*, defaults to `1`):
            Number of points on the plane in the j direction.
        name (`str`, *optional*, defaults to `None`):
            Name of the plane.
        position (`np.ndarray` or `List[float]`, *optional*, defaults to `[0, 0, 0]`):
            Position of the plane.
        is_actor (`bool`, *optional*, defaults to `False`):
            Whether the plane is an actor or not.
        with_collider (`bool`, *optional*, defaults to `True`):
            Whether the plane has a collider or not.
        with_rigid_body (`bool`, *optional*, defaults to `False`):
            Whether the plane has a rigid body or not.
        with_articulation_body (`bool`, *optional*, defaults to `False`):
            Whether the plane has an articulation body or not.
        set_mesh_direction : list or tuple or np.ndarray, optional
            Direction the normal to the plane in `[x, y, z]`.
            Default to normal pointing in the `y` (up) direction.
        collider_thickness (`float`, *optional*, defaults to `None`):
            Thickness of the collider.
        parent (`Asset`, *optional*, defaults to `None`):
            Parent of the plane.
        children (`Asset` or `List[Asset]`, *optional*, defaults to `None`):
            Children of the plane.
    """

    __NEW_ID = itertools.count()  # Singleton to count instances of the classes for automatic naming

    def __init__(
        self,
        i_size: float = 10.0,
        j_size: float = 10.0,
        i_resolution: int = 1,
        j_resolution: int = 1,
        name: Optional[str] = None,
        position: Optional[List[float]] = None,
        is_actor: bool = False,
        with_collider: bool = True,
        with_rigid_body: bool = False,
        with_articulation_body: bool = False,
        set_mesh_direction: Optional[List[float]] = None,
        collider_thickness: Optional[float] = None,
        parent: Optional["Asset"] = None,
        children: Optional[Union["Asset", List["Asset"]]] = None,
        **kwargs: Any,
    ):
        original_mesh_direction = [0, -1, 0]
        mesh = pv.Plane(
            direction=original_mesh_direction,
            i_size=i_size,
            j_size=j_size,
            i_resolution=i_resolution,
            j_resolution=j_resolution,
        )

        super().__init__(
            mesh=mesh,
            name=name,
            position=position,
            is_actor=is_actor,
            with_rigid_body=with_rigid_body,
            with_articulation_body=with_articulation_body,
            set_mesh_direction=set_mesh_direction,
            original_mesh_direction=original_mesh_direction,
            parent=parent,
            children=children,
            **kwargs,
        )

        if with_collider:
            collider_thickness = collider_thickness or min(i_size, j_size) / 100
            collider = Collider(
                name=self.name + "_collider",
                type="box",
                bounding_box=[i_size, collider_thickness, j_size],
                position=[0, -collider_thickness / 2, 0],
            )
            self.tree_children = (children if children is not None else []) + [collider]


class Sphere(Object3D):
    """
    Create a Sphere

    Args:
        position (`np.ndarray` or `List[float]`, *optional*, defaults to `[0, 0, 0]`):
            Position of the sphere.
        radius (`float`, *optional*, defaults to `1.0`):
            Sphere radius.
        theta_resolution (`int`, *optional*, defaults to `10`):
            Set the number of points in the longitude direction (ranging from `start_theta` to `end_theta`).
        phi_resolution (`int`, *optional*, defaults to `10`):
            Set the number of points in the latitude direction (ranging from `start_phi` to `end_phi`).
        start_theta (`float`, *optional*, defaults to `0.0`):
            Starting longitude angle.
        end_theta (`float`, *optional*, defaults to `360.0`):
            Ending longitude angle.
        start_phi (`float`, *optional*, defaults to `0.0`):
            Starting latitude angle.
        end_phi (`float`, *optional*, defaults to `180.0`):
            Ending latitude angle.
        sphere_type (`str`, *optional*, defaults to `"uv"`):
            One of 'uv' for a UV-sphere or 'ico' for an icosphere.
        with_collider (`bool`, *optional*, defaults to `True`):
            Set to true to automatically add an associated Sphere collider.
        name (`str`, *optional*, defaults to `None`):
            Name of the sphere.
        is_actor (`bool`, *optional*, defaults to `False`):
            Whether the sphere is an actor or not.
        with_rigid_body (`bool`, *optional*, defaults to `False`):
            Whether the sphere has a rigid body or not.
        with_articulation_body (`bool`, *optional*, defaults to `False`):
            Whether the sphere has an articulation body or not.
        set_mesh_direction (`np.ndarray` or `List[float]`, *optional*, defaults to `None`):
            Direction the top of the sphere points to in ``[x, y, z]``.
            Default to top of sphere pointing in the ``y`` (up) direction.
        parent (`Asset`, *optional*, defaults to `None`):
            Parent of the sphere.
        children (`Asset` or `List[Asset]`, *optional*, defaults to `None`):
            Children of the sphere.
    """

    __NEW_ID = itertools.count()  # Singleton to count instances of the classes for automatic naming

    def __init__(
        self,
        position: Optional[List[float]] = None,
        radius: float = 1.0,
        theta_resolution: int = 10,
        phi_resolution: int = 10,
        start_theta: float = 0.0,
        end_theta: float = 360.0,
        start_phi: float = 0.0,
        end_phi: float = 180.0,
        sphere_type: str = "uv",
        with_collider: bool = True,
        name: Optional[str] = None,
        is_actor: bool = False,
        with_rigid_body: bool = False,
        with_articulation_body: bool = False,
        set_mesh_direction: Optional[List[float]] = None,
        parent: Optional["Asset"] = None,
        children: Optional[Union["Asset", List["Asset"]]] = None,
        **kwargs: Any,
    ):
        if sphere_type not in ["uv", "ico"]:
            raise ValueError("Sphere type should be one of 'uv' or 'ico'.")

        from vtkmodules.vtkFiltersSources import vtkSphereSource

        sphere = vtkSphereSource()
        sphere.SetRadius(radius)
        sphere.SetThetaResolution(theta_resolution)
        sphere.SetPhiResolution(phi_resolution)
        sphere.SetStartTheta(start_theta)
        sphere.SetEndTheta(end_theta)
        sphere.SetStartPhi(start_phi)
        sphere.SetEndPhi(end_phi)
        sphere.SetLatLongTessellation(bool(sphere_type == "uv"))
        sphere.Update()
        mesh = pv.wrap(sphere.GetOutput())
        mesh.rotate_y(-90, inplace=True)

        super().__init__(
            name=name,
            mesh=mesh,
            position=position,
            is_actor=is_actor,
            set_mesh_direction=set_mesh_direction,
            original_mesh_direction=[0, 1, 0],
            with_rigid_body=with_rigid_body,
            with_articulation_body=with_articulation_body,
            recompute_normals=False,
            parent=parent,
            children=children,
            **kwargs,
        )

        if with_collider:
            collider = Collider(
                name=self.name + "_collider",
                type="sphere",
                bounding_box=[radius, radius, radius],
            )
            self.tree_children = (children if children is not None else []) + [collider]


# TODO: add rest of arguments
class Capsule(Object3D):
    """
    A capsule (a cylinder with hemispheric ends).

    Args:
        position (`np.ndarray` or `List[float]`, *optional*, defaults to `[0, 0, 0]`):
            Position of the capsule.
        height (`float`, *optional*, defaults to `1.0`):
            Height of the capsule.
        radius (`float`, *optional*, defaults to `0.2`):
            Radius of the capsule.
        theta_resolution (`int`, *optional*, defaults to `4`):
            Set the number of points in the longitude direction.
        phi_resolution (`int`, *optional*, defaults to `4`):
            Set the number of points in the latitude direction.
        sphere_type (`str`, *optional*, defaults to `"uv"`):
            One of 'uv' for a UV-sphere or 'ico' for an icosphere.
        with_collider (`bool`, *optional*, defaults to `True`):
            Set to true to automatically add an associated Sphere collider.
        name (`str`, *optional*, defaults to `None`):
            Name of the capsule.
        is_actor (`bool`, *optional*, defaults to `False`):
            Whether the capsule is an actor or not.
        with_rigid_body (`bool`, *optional*, defaults to `False`):
            Whether the capsule has a rigid body or not.
        with_articulation_body (`bool`, *optional*, defaults to `False`):
            Whether the capsule has an articulation body or not.
        set_mesh_direction (`np.ndarray` or `List[float]`, *optional*, defaults to `None`):
            Direction the top of the capsule points to in ``[x, y, z]``.
            Default to top of capsule pointing in the ``y`` (up) direction.
        parent (`Asset`, *optional*, defaults to `None`):
            Parent of the capsule.
        children (`Asset` or `List[Asset]`, *optional*, defaults to `None`):
            Children of the capsule.
    """

    __NEW_ID = itertools.count()  # Singleton to count instances of the classes for automatic naming

    def __init__(
        self,
        position: Optional[List[float]] = None,
        height: float = 1.0,
        radius: float = 0.2,
        theta_resolution: int = 4,
        phi_resolution: int = 4,
        sphere_type: str = "uv",
        with_collider: bool = True,
        name: Optional[str] = None,
        is_actor: bool = False,
        with_rigid_body: bool = False,
        with_articulation_body: bool = False,
        set_mesh_direction: Optional[List[float]] = None,
        parent: Optional["Asset"] = None,
        children: Optional[Union["Asset", List["Asset"]]] = None,
        **kwargs: Any,
    ):
        if sphere_type not in ["uv", "ico"]:
            raise ValueError("Sphere type should be one of 'uv' or 'ico'.")

        from vtkmodules.vtkFiltersSources import vtkCapsuleSource

        capsule = vtkCapsuleSource()  # TODO pyvista capsules are arranged on the side
        capsule.SetRadius(radius)
        capsule.SetCylinderLength(max(0.0, height - radius * 2))
        capsule.SetThetaResolution(theta_resolution)
        capsule.SetPhiResolution(phi_resolution)
        capsule.SetLatLongTessellation(bool(sphere_type == "uv"))
        capsule.Update()

        mesh = pv.wrap(capsule.GetOutput())

        super().__init__(
            mesh=mesh,
            name=name,
            position=position,
            is_actor=is_actor,
            set_mesh_direction=set_mesh_direction,
            original_mesh_direction=[0, 1, 0],
            with_rigid_body=with_rigid_body,
            with_articulation_body=with_articulation_body,
            parent=parent,
            children=children,
            **kwargs,
        )

        if with_collider:
            collider = Collider(
                name=self.name + "_collider",
                type="capsule",
                bounding_box=[radius, height, radius],
            )
            self.tree_children = (children if children is not None else []) + [collider]


class Cylinder(Object3D):
    """Create the surface of a cylinder.

    Args:
        height (`float`, *optional*, defaults to `1.0`):
            Height of the cylinder.
        radius (`float`, *optional*, defaults to `1.0`):
            Radius of the cylinder.
        resolution (`int`, *optional*, defaults to `16`):
            Number of points on the circular face of the cylinder.
        capping (`bool`, *optional*, defaults to `True`):
            Cap cylinder ends with polygons.
        name (`str`, *optional*, defaults to `None`):
            Name of the cylinder.
        position (`np.ndarray` or `List[float]`, *optional*, defaults to `[0, 0, 0]`):
            Position of the cylinder.
        set_mesh_direction (`np.ndarray` or `List[float]`, *optional*, defaults to `None`):
            Direction the top of the cylinder points to in `[x, y, z]`.
            Default to top of cylinder pointing in the `y` (up) direction.
        is_actor (`bool`, *optional*, defaults to `False`):
            Whether the cylinder is an actor or not.
        with_rigid_body (`bool`, *optional*, defaults to `False`):
            Whether the cylinder has a rigid body or not.
        with_articulation_body (`bool`, *optional*, defaults to `False`):
            Whether the cylinder has an articulation body or not.
        parent (`Asset`, *optional*, defaults to `None`):
            Parent of the cylinder.
        children (`Asset` or `List[Asset]`, *optional*, defaults to `None`):
            Children of the cylinder.
    """

    __NEW_ID = itertools.count()  # Singleton to count instances of the classes for automatic naming

    def __init__(
        self,
        height: float = 1.0,
        radius: float = 1.0,
        resolution: int = 16,
        capping: bool = True,
        name: Optional[str] = None,
        position: Optional[List[float]] = None,
        set_mesh_direction: Optional[List[float]] = None,
        is_actor: bool = False,
        with_rigid_body: bool = False,
        with_articulation_body: bool = False,
        parent: Optional["Asset"] = None,
        children: Optional[Union["Asset", List["Asset"]]] = None,
        **kwargs: Any,
    ):
        original_mesh_direction = [0, 1, 0]
        mesh = pv.Cylinder(
            direction=original_mesh_direction, radius=radius, height=height, resolution=resolution, capping=capping
        )

        super().__init__(
            mesh=mesh,
            name=name,
            position=position,
            is_actor=is_actor,
            set_mesh_direction=set_mesh_direction,
            original_mesh_direction=original_mesh_direction,
            with_rigid_body=with_rigid_body,
            with_articulation_body=with_articulation_body,
            parent=parent,
            children=children,
            **kwargs,
        )


class Box(Object3D):
    """
    Create a box with solid faces for the given bounds.

    Args:
        bounds (`float` or `np.ndarray` or `List[float]`, *optional*, defaults to `(-0.5, 0.5, -0.5, 0.5, -0.5, 0.5)`):
            Specify the bounding box of the cube as either:
             - a list of 6 floats:(xMin, xMax, yMin, yMax, zMin, zMax)
                => bounds are ``(xMin, xMax, yMin, yMax, zMin, zMax)``
            - a list of 3 floats: xSize, ySize, zSize
                => bounds are ``(-xSize/2, xSize/2, ySize/2, ySize/2, -zSize/2, zSize/2)``
            - a single float: size
                => bounds are ``(-size/2, size/2, size/2, size/2, -size/2, size/2)``
            If no value is provided, create a centered unit box
        level (`int`, *optional*, defaults to `0`):
            The level of subdivision of the box. The number of faces will be 6*4**level.
        quads (`bool`, *optional*, defaults to `True`):
            If `True`, the faces of the box will be quads. Otherwise, they will be triangles.
        with_colliders (`bool`, *optional*, defaults to `True`):
            Whether the box has colliders or not.
        name (`str`, *optional*, defaults to `None`):
            Name of the box.
        position (`np.ndarray` or `List[float]`, *optional*, defaults to `[0, 0, 0]`):
            Position of the box.
        set_mesh_direction (`np.ndarray` or `List[float]`, *optional*, defaults to `None`):
            Direction the top of the box points to in `[x, y, z]`.
            Default to top of box pointing in the `y` (up) direction.
        is_actor (`bool`, *optional*, defaults to `False`):
            Whether the box is an actor or not.
        with_rigid_body (`bool`, *optional*, defaults to `False`):
            Whether the box has a rigid body or not.
        with_articulation_body (`bool`, *optional*, defaults to `False`):
            Whether the box has an articulation body or not.
        parent (`Asset`, *optional*, defaults to `None`):
            Parent of the box.
        children (`Asset` or `List[Asset]`, *optional*, defaults to `None`):
            Children of the box.
    """

    __NEW_ID = itertools.count()  # Singleton to count instances of the classes for automatic naming

    def __init__(
        self,
        bounds: Optional[Union[int, float, List[float], np.ndarray, Tuple[float, ...]]] = None,
        level: int = 0,
        quads: bool = True,
        with_collider: bool = True,
        name: Optional[str] = None,
        position: Optional[List[float]] = None,
        set_mesh_direction: Optional[List[float]] = None,
        is_actor: bool = False,
        with_rigid_body: bool = False,
        with_articulation_body: bool = False,
        parent: Optional["Asset"] = None,
        children: Optional[Union["Asset", List["Asset"]]] = None,
        **kwargs: Any,
    ):
        if bounds is None:
            bounds = (-0.5, 0.5, -0.5, 0.5, -0.5, 0.5)
        if isinstance(bounds, (float, int)):
            bounds = (-bounds / 2, bounds / 2, -bounds / 2, bounds / 2, -bounds / 2, bounds / 2)  # Make it a tuple
        if len(bounds) == 3:
            bounds = (
                -bounds[0] / 2,
                bounds[0] / 2,
                -bounds[1] / 2,
                bounds[1] / 2,
                -bounds[2] / 2,
                bounds[2] / 2,
            )  # Make it a tuple

        mesh = pv.Box(bounds=bounds, level=level, quads=quads)

        super().__init__(
            mesh=mesh,
            name=name,
            position=position,
            is_actor=is_actor,
            set_mesh_direction=set_mesh_direction,
            original_mesh_direction=[0, 1, 0],
            with_rigid_body=with_rigid_body,
            with_articulation_body=with_articulation_body,
            parent=parent,
            children=children,
            **kwargs,
        )

        if with_collider:
            bounding_box = [bounds[1] - bounds[0], bounds[3] - bounds[2], bounds[5] - bounds[4]]
            offset = [
                (bounds[0] + bounds[1]) / 2.0,
                (bounds[2] + bounds[3]) / 2.0,
                (bounds[4] + bounds[5]) / 2.0,
            ]
            collider = Collider(name=self.name + "_collider", type="box", bounding_box=bounding_box, offset=offset)
            self.tree_children = (children if children is not None else []) + [collider]


class Cone(Object3D):
    """
    Create a cone.

    Args:
        height (`float`, *optional*, defaults to `1.0`):
            Height of the cone.
        radius (`float`, *optional*, defaults to `1.0`):
            Radius of the cone.
        resolution (`int`, *optional*, defaults to `6`):
            Number of facets used to represent the cone.
        name (`str`, *optional*, defaults to `None`):
            Name of the cone.
        position (`np.ndarray` or `List[float]`, *optional*, defaults to `[0, 0, 0]`):
            Position of the cone.
        set_mesh_direction (`np.ndarray` or `List[float]`, *optional*, defaults to `None`):
            Direction the top of the cone points to in `[x, y, z]`.
            Default to top of cone pointing in the `y` (up) direction.
        is_actor (`bool`, *optional*, defaults to `False`):
            Whether the cone is an actor or not.
        with_rigid_body (`bool`, *optional*, defaults to `False`):
            Whether the cone has a rigid body or not.
        with_articulation_body (`bool`, *optional*, defaults to `False`):
            Whether the cone has an articulation body or not.
        parent (`Asset`, *optional*, defaults to `None`):
            Parent of the cone.
        children (`Asset` or `List[Asset]`, *optional*, defaults to `None`):
            Children of the cone.
    """

    __NEW_ID = itertools.count()  # Singleton to count instances of the classes for automatic naming

    def __init__(
        self,
        height: float = 1.0,
        radius: float = 1.0,
        resolution: int = 6,
        name: Optional[str] = None,
        position: Optional[List[float]] = None,
        set_mesh_direction: Optional[List[float]] = None,
        is_actor: bool = False,
        with_rigid_body: bool = False,
        with_articulation_body: bool = False,
        parent: Optional["Asset"] = None,
        children: Optional[Union["Asset", List["Asset"]]] = None,
        **kwargs: Any,
    ):
        original_mesh_direction = [0, 1, 0]
        mesh = pv.Cone(direction=original_mesh_direction, height=height, radius=radius, resolution=resolution)
        super().__init__(
            mesh=mesh,
            name=name,
            position=position,
            is_actor=is_actor,
            set_mesh_direction=set_mesh_direction,
            original_mesh_direction=original_mesh_direction,
            with_rigid_body=with_rigid_body,
            with_articulation_body=with_articulation_body,
            parent=parent,
            children=children,
            **kwargs,
        )


class Line(Object3D):
    """
    Create a line.

    Args:
        pointa (`np.ndarray` or `List[float]`, *optional*, defaults to `[-1.0, 0.0, 0.0]`):
            Location of the first point of the line.
        pointb (`np.ndarray` or `List[float]`, *optional*, defaults to `[1.0, 0.0, 0.0]`):
            Location of the second point of the line.
        resolution (`int`, *optional*, defaults to `1`):
            Number of pieces to divide line into.
        name (`str`, *optional*, defaults to `None`):
            Name of the line.
        set_mesh_direction (`np.ndarray` or `List[float]`, *optional*, defaults to `None`):
            Direction the line points to in `[x, y, z]`.
            Default to line pointing in the `x` direction.
        is_actor (`bool`, *optional*, defaults to `False`):
            Whether the line is an actor or not.
        with_rigid_body (`bool`, *optional*, defaults to `False`):
            Whether the line has a rigid body or not.
        with_articulation_body (`bool`, *optional*, defaults to `False`):
            Whether the line has an articulation body or not.
        parent (`Asset`, *optional*, defaults to `None`):
            Parent of the line.
        children (`Asset` or `List[Asset]`, *optional*, defaults to `None`):
            Children of the line.
    """

    __NEW_ID = itertools.count()  # Singleton to count instances of the classes for automatic naming

    def __init__(
        self,
        pointa: Optional[List[float]] = None,
        pointb: Optional[List[float]] = None,
        resolution: int = 1,
        name: Optional[str] = None,
        is_actor: bool = False,
        set_mesh_direction: Optional[List[float]] = None,
        with_rigid_body: bool = False,
        with_articulation_body: bool = False,
        parent: Optional["Asset"] = None,
        children: Optional[Union["Asset", List["Asset"]]] = None,
        **kwargs: Any,
    ):
        if pointa is None:
            pointa = [-1.0, 0.0, 0.0]
        if pointb is None:
            pointb = [1.0, 0.0, 0.0]
        mesh = pv.Line(pointa=pointa, pointb=pointb, resolution=resolution)

        super().__init__(
            mesh=mesh,
            name=name,
            is_actor=is_actor,
            set_mesh_direction=set_mesh_direction,
            original_mesh_direction=[1, 0, 0],
            with_rigid_body=with_rigid_body,
            with_articulation_body=with_articulation_body,
            parent=parent,
            children=children,
            **kwargs,
        )


class MultipleLines(Object3D):
    """Create multiple lines.

    Args:
        points (`np.ndarray` or `List[float]`, *optional*, defaults to `None`):
            List of points defining a broken line, default is `[[-0.5, 0.0, 0.0], [0.5, 0.0, 0.0]]`.
        name (`str`, *optional*, defaults to `None`):
            Name of the multiple lines.
        is_actor (`bool`, *optional*, defaults to `False`):
            Whether the multiple lines is an actor or not.
        set_mesh_direction (`np.ndarray` or `List[float]`, *optional*, defaults to `None`):
            Direction the multiple lines points to in `[x, y, z]`.
            Default to multiple lines pointing in the `x` direction.
        with_rigid_body (`bool`, *optional*, defaults to `False`):
            Whether the multiple lines have a rigid body or not.
        with_articulation_body (`bool`, *optional*, defaults to `False`):
            Whether the multiple lines have an articulation body or not.
        parent (`Asset`, *optional*, defaults to `None`):
            Parent of the multiple lines.
        children (`Asset` or `List[Asset]`, *optional*, defaults to `None`):
            Children of the multiple lines.
    """

    __NEW_ID = itertools.count()  # Singleton to count instances of the classes for automatic naming

    def __init__(
        self,
        points: Optional[List[List[float]]] = None,
        name: Optional[str] = None,
        is_actor: bool = False,
        set_mesh_direction: Optional[List[float]] = None,
        with_rigid_body: bool = False,
        with_articulation_body: bool = False,
        parent: Optional["Asset"] = None,
        children: Optional[Union["Asset", List["Asset"]]] = None,
        **kwargs: Any,
    ):
        if points is None:
            points = [[-1.0, 0.0, 0.0], [1.0, 0.0, 0.0]]
        mesh = pv.MultipleLines(points=points)

        super().__init__(
            mesh=mesh,
            name=name,
            is_actor=is_actor,
            set_mesh_direction=set_mesh_direction,
            original_mesh_direction=[1, 0, 0],
            with_rigid_body=with_rigid_body,
            with_articulation_body=with_articulation_body,
            parent=parent,
            children=children,
            **kwargs,
        )


class Tube(Object3D):
    """Create a tube that goes from point A to point B.

    Args:
        pointa (`np.ndarray` or `List[float]`, *optional*, defaults to `[-1.0, 0.0, 0.0]`):
            Location of the first point of the tube.
        pointb (`np.ndarray` or `List[float]`, *optional*, defaults to `[1.0, 0.0, 0.0]`):
            Location of the second point of the tube.
        resolution (`int`, *optional*, defaults to `1`):
            Number of pieces to divide tube into.
        radius (`float`, *optional*, defaults to `0.1`):
            Minimum tube radius (minimum because the tube radius may vary).
        n_sides (`int`, *optional*, defaults to `16`):
            Number of sides of the tube.
        name (`str`, *optional*, defaults to `None`):
            Name of the tube.
        is_actor (`bool`, *optional*, defaults to `False`):
            Whether the tube is an actor or not.
        set_mesh_direction (`np.ndarray` or `List[float]`, *optional*, defaults to `None`):
            Direction the tube points to in `[x, y, z]`.
            Default to tube pointing in the `y` direction.
        with_rigid_body (`bool`, *optional*, defaults to `False`):
            Whether the tube has a rigid body or not.
        with_articulation_body (`bool`, *optional*, defaults to `False`):
            Whether the tube has an articulation body or not.
        parent (`Asset`, *optional*, defaults to `None`):
            Parent of the tube.
        children (`Asset` or `List[Asset]`, *optional*, defaults to `None`):
            Children of the tube.
    """

    __NEW_ID = itertools.count()  # Singleton to count instances of the classes for automatic naming

    def __init__(
        self,
        pointa: Optional[List[float]] = None,
        pointb: Optional[List[float]] = None,
        resolution: int = 1,
        radius: float = 1.0,
        n_sides: int = 16,
        name: Optional[str] = None,
        is_actor: bool = False,
        set_mesh_direction: Optional[List[float]] = None,
        with_rigid_body: bool = False,
        with_articulation_body: bool = False,
        parent: Optional["Asset"] = None,
        children: Optional[Union["Asset", List["Asset"]]] = None,
        **kwargs: Any,
    ):
        if pointa is None:
            pointa = [-1.0, 0.0, 0.0]
        if pointb is None:
            pointb = [1.0, 0.0, 0.0]
        mesh = pv.Tube(pointa=pointa, pointb=pointb, radius=radius, resolution=resolution, n_sides=n_sides)

        super().__init__(
            mesh=mesh,
            name=name,
            is_actor=is_actor,
            set_mesh_direction=set_mesh_direction,
            original_mesh_direction=[0, 1, 0],
            with_rigid_body=with_rigid_body,
            with_articulation_body=with_articulation_body,
            parent=parent,
            children=children,
            **kwargs,
        )


class Polygon(Object3D):
    """
    Create a polygon.

    Args:
        points (`np.ndarray` or `List[float]`, *optional*, defaults to `None`):
            List of points defining the polygon,
            e.g. `[[0, 0, 0], [1, 0, -.1], [.8, 0, .5], [1, 0, 1], [.6, 0, 1.2], [0, 0, .8]]`.
            The polygon is defined by an ordered list of three or more points lying in a plane.
            The polygon normal is implicitly defined by a counterclockwise ordering of
            its points using the right-hand rule.
        position (`np.ndarray` or `List[float]`, *optional*, defaults to `[0, 0, 0]`):
            Position of the polygon.
        name (`str`, *optional*, defaults to `None`):
            Name of the polygon.
        is_actor (`bool`, *optional*, defaults to `False`):
            Whether the polygon is an actor or not.
        set_mesh_direction (`np.ndarray` or `List[float]`, *optional*, defaults to `None`):
            Direction the polygon points to in `[x, y, z]`.
            Default to polygon pointing in the `y` direction.
        with_rigid_body (`bool`, *optional*, defaults to `False`):
            Whether the polygon has a rigid body or not.
        with_articulation_body (`bool`, *optional*, defaults to `False`):
            Whether the polygon has an articulation body or not.
        parent (`Asset`, *optional*, defaults to `None`):
            Parent of the polygon.
        children (`Asset` or `List[Asset]`, *optional*, defaults to `None`):
            Children of the polygon.
        with_colliders (`bool`, *optional*, defaults to `False`):
            Whether the polygon has colliders or not.
    """

    __NEW_ID = itertools.count()  # Singleton to count instances of the classes for automatic naming

    def __init__(
        self,
        points: List[List[float]],
        position: Optional[List[float]] = None,
        name: Optional[str] = None,
        is_actor: bool = False,
        set_mesh_direction: Optional[List[float]] = None,
        with_rigid_body: bool = False,
        with_articulation_body: bool = False,
        parent: Optional["Asset"] = None,
        children: Optional[Union["Asset", List["Asset"]]] = None,
        with_collider: bool = False,
        **kwargs: Any,
    ):
        from vtkmodules.vtkCommonDataModel import vtkCellArray, vtkPolyData, vtkPolygon

        # Setup points
        num_pts = len(points)
        v_points = pv.vtk_points(points)

        # Create the polygon
        polygon = vtkPolygon()
        polygon.GetPointIds().SetNumberOfIds(num_pts)
        for i in range(num_pts):
            polygon.GetPointIds().SetId(i, i)

        # Add the polygon to a list of polygons
        polygons = vtkCellArray()
        polygons.InsertNextCell(polygon)

        # Create a PolyData
        polygon_poly_data = vtkPolyData()
        polygon_poly_data.SetPoints(v_points)
        polygon_poly_data.SetPolys(polygons)

        mesh = pv.PolyData(polygon_poly_data)

        super().__init__(
            mesh=mesh,
            name=name,
            position=position,
            is_actor=is_actor,
            set_mesh_direction=set_mesh_direction,
            original_mesh_direction=[0, 1, 0],
            with_rigid_body=with_rigid_body,
            with_articulation_body=with_articulation_body,
            parent=parent,
            children=children,
            **kwargs,
        )

        if with_collider:
            collider = Collider(
                name=self.name + "_collider",
                type="mesh",
                mesh=mesh,
            )
            self.tree_children = (children if children is not None else []) + [collider]


class RegularPolygon(Object3D):
    """
    Create a regular polygon.

    Args:
        radius (`float`, *optional*, defaults to `1.0`):
            Radius of the regular polygon.
        n_sides (`int`, *optional*, defaults to `6`):
            Number of sides of the regular polygon.
        position (`np.ndarray` or `List[float]`, *optional*, defaults to `[0, 0, 0]`):
            Position of the regular polygon.
        name (`str`, *optional*, defaults to `None`):
            Name of the regular polygon.
        is_actor (`bool`, *optional*, defaults to `False`):
            Whether the regular polygon is an actor or not.
        set_mesh_direction (`np.ndarray` or `List[float]`, *optional*, defaults to `None`):
            Direction the regular polygon points to in `[x, y, z]`.
            Default to regular polygon pointing in the `y` direction.
        with_rigid_body (`bool`, *optional*, defaults to `False`):
            Whether the regular polygon has a rigid body or not.
        with_articulation_body (`bool`, *optional*, defaults to `False`):
            Whether the regular polygon has an articulation body or not.
        parent (`Asset`, *optional*, defaults to `None`):
            Parent of the regular polygon.
        children (`Asset` or `List[Asset]`, *optional*, defaults to `None`):
            Children of the regular polygon.
    """

    __NEW_ID = itertools.count()  # Singleton to count instances of the classes for automatic naming

    def __init__(
        self,
        radius: float = 1.0,
        n_sides: int = 6,
        position: Optional[List[float]] = None,
        name: Optional[str] = None,
        is_actor: bool = False,
        set_mesh_direction: Optional[List[float]] = None,
        with_rigid_body: bool = False,
        with_articulation_body: bool = False,
        parent: Optional["Asset"] = None,
        children: Optional[Union["Asset", List["Asset"]]] = None,
        **kwargs: Any,
    ):
        original_mesh_direction = [0, 1, 0]
        mesh = pv.Polygon(radius=radius, normal=original_mesh_direction, n_sides=n_sides)

        super().__init__(
            mesh=mesh,
            name=name,
            position=position,
            is_actor=is_actor,
            set_mesh_direction=set_mesh_direction,
            original_mesh_direction=original_mesh_direction,
            with_rigid_body=with_rigid_body,
            with_articulation_body=with_articulation_body,
            parent=parent,
            children=children,
            **kwargs,
        )


class Ring(Object3D):
    """Create a polygonal disk with a hole in the center.

    The disk has zero height. The user can specify the inner and outer
    radius of the disk, and the radial and circumferential resolution
    of the polygonal representation.

    Args:
        inner (`float`, *optional*, defaults to `0.25`):
            Inner radius of the ring.
        outer (`float`, *optional*, defaults to `0.5`):
            Outer radius of the ring.
        r_res (`int`, *optional*, defaults to `1`):
            Number of points in radial direction.
        c_res (`int`, *optional*, defaults to `6`):
            Number of points in circumferential direction.
        name (`str`, *optional*, defaults to `None`):
            Name of the ring.
        position (`np.ndarray` or `List[float]`, *optional*, defaults to `[0, 0, 0]`):
            Position of the ring.
        set_mesh_direction (`np.ndarray` or `List[float]`, *optional*, defaults to `None`):
            Direction the ring points to in `[x, y, z]`.
            Default to ring pointing in the `y` direction.
        is_actor (`bool`, *optional*, defaults to `False`):
            Whether the ring is an actor or not.
        with_rigid_body (`bool`, *optional*, defaults to `False`):
            Whether the ring has a rigid body or not.
        with_articulation_body (`bool`, *optional*, defaults to `False`):
            Whether the ring has an articulation body or not.
        parent (`Asset`, *optional*, defaults to `None`):
            Parent of the ring.
        children (`Asset` or `List[Asset]`, *optional*, defaults to `None`):
            Children of the ring.
    """

    __NEW_ID = itertools.count()  # Singleton to count instances of the classes for automatic naming

    # TODO(thomas) add back center and normal and see how to handle that for 2D/3D stuff
    def __init__(
        self,
        inner: float = 0.25,
        outer: float = 0.5,
        r_res: int = 1,
        c_res: int = 6,
        name: Optional[str] = None,
        position: Optional[List[float]] = None,
        set_mesh_direction: Optional[List[float]] = None,
        is_actor: bool = False,
        with_rigid_body: bool = False,
        with_articulation_body: bool = False,
        parent: Optional["Asset"] = None,
        children: Optional[Union["Asset", List["Asset"]]] = None,
        **kwargs: Any,
    ):
        original_mesh_direction = [0, 1, 0]
        mesh = pv.Disc(inner=inner, outer=outer, normal=original_mesh_direction, r_res=r_res, c_res=c_res)

        super().__init__(
            mesh=mesh,
            name=name,
            position=position,
            is_actor=is_actor,
            set_mesh_direction=set_mesh_direction,
            original_mesh_direction=original_mesh_direction,
            with_rigid_body=with_rigid_body,
            with_articulation_body=with_articulation_body,
            parent=parent,
            children=children,
            **kwargs,
        )


class Text3D(Object3D):
    """
    Create 3D text from a string.

    Args:
        string (`str`, *optional*, defaults to `None`):
            String to be converted to 3D text.
        depth (`float`, *optional*, defaults to `0.5`):
            Depth of the text.
        name (`str`, *optional*, defaults to `None`):
            Name of the text.
        position (`np.ndarray` or `List[float]`, *optional*, defaults to `[0, 0, 0]`):
            Position of the text.
        set_mesh_direction (`np.ndarray` or `List[float]`, *optional*, defaults to `None`):
            Direction the text points to in `[x, y, z]`.
            Default to text pointing in the `z` direction.
        is_actor (`bool`, *optional*, defaults to `False`):
            Whether the text is an actor or not.
        with_rigid_body (`bool`, *optional*, defaults to `False`):
            Whether the text has a rigid body or not.
        with_articulation_body (`bool`, *optional*, defaults to `False`):
            Whether the text has an articulation body or not.
        parent (`Asset`, *optional*, defaults to `None`):
            Parent of the text.
        children (`Asset` or `List[Asset]`, *optional*, defaults to `None`):
            Children of the text.
    """

    __NEW_ID = itertools.count()  # Singleton to count instances of the classes for automatic naming

    def __init__(
        self,
        string: str = "Hello",
        depth: float = 0.5,
        name: Optional[str] = None,
        position: Optional[List[float]] = None,
        set_mesh_direction: Optional[List[float]] = None,
        is_actor: bool = False,
        with_rigid_body: bool = False,
        with_articulation_body: bool = False,
        parent: Optional["Asset"] = None,
        children: Optional[Union["Asset", List["Asset"]]] = None,
        **kwargs: Any,
    ):
        mesh = pv.Text3D(string=string, depth=depth)
        mesh.rotate_y(-90, inplace=True)
        original_mesh_direction = [0, 0, -1]
        translate(mesh, (0, 0, 0), new_direction=original_mesh_direction)

        super().__init__(
            mesh=mesh,
            name=name,
            position=position,
            is_actor=is_actor,
            set_mesh_direction=set_mesh_direction,
            original_mesh_direction=original_mesh_direction,
            with_rigid_body=with_rigid_body,
            with_articulation_body=with_articulation_body,
            parent=parent,
            children=children,
            **kwargs,
        )


class Triangle(Object3D):
    """Create a triangle defined by 3 points.

    Args:
        points (`np.ndarray` or `List[List[float]]`, *optional*, defaults to `None`):
            Points of the triangle.
        name (`str`, *optional*, defaults to `None`):
            Name of the triangle.
        is_actor (`bool`, *optional*, defaults to `False`):
            Whether the triangle is an actor or not.
        set_mesh_direction (`np.ndarray` or `List[float]`, *optional*, defaults to `None`):
            Direction the triangle points to in `[x, y, z]`.
            Default to triangle pointing in the `y` direction.
        with_rigid_body (`bool`, *optional*, defaults to `False`):
            Whether the triangle has a rigid body or not.
        with_articulation_body (`bool`, *optional*, defaults to `False`):
            Whether the triangle has an articulation body or not.
        parent (`Asset`, *optional*, defaults to `None`):
            Parent of the triangle.
        children (`Asset` or `List[Asset]`, *optional*, defaults to `None`):
            Children of the triangle.
    """

    __NEW_ID = itertools.count()  # Singleton to count instances of the classes for automatic naming

    def __init__(
        self,
        points: Optional[List[List[float]]] = None,
        name: Optional[str] = None,
        is_actor: bool = False,
        set_mesh_direction: Optional[List[float]] = None,
        with_rigid_body: bool = False,
        with_articulation_body: bool = False,
        parent: Optional["Asset"] = None,
        children: Optional[Union["Asset", List["Asset"]]] = None,
        **kwargs: Any,
    ):
        mesh = pv.Triangle(points=points)

        super().__init__(
            mesh=mesh,
            name=name,
            is_actor=is_actor,
            set_mesh_direction=set_mesh_direction,
            original_mesh_direction=[0, 1, 0],
            with_rigid_body=with_rigid_body,
            with_articulation_body=with_articulation_body,
            parent=parent,
            children=children,
            **kwargs,
        )


class Rectangle(Object3D):
    """Create a rectangle defined by 4 points.

    Args:
        points (`np.ndarray` or `List[List[float]]`, *optional*, defaults to `None`):
            Points of the rectangle.
        name (`str`, *optional*, defaults to `None`):
            Name of the rectangle.
        is_actor (`bool`, *optional*, defaults to `False`):
            Whether the rectangle is an actor or not.
        set_mesh_direction (`np.ndarray` or `List[float]`, *optional*, defaults to `None`):
            Direction the rectangle points to in `[x, y, z]`.
            Default to rectangle pointing in the `y` direction.
        with_rigid_body (`bool`, *optional*, defaults to `False`):
            Whether the rectangle has a rigid body or not.
        with_articulation_body (`bool`, *optional*, defaults to `False`):
            Whether the rectangle has an articulation body or not.
        parent (`Asset`, *optional*, defaults to `None`):
            Parent of the rectangle.
        children (`Asset` or `List[Asset]`, *optional*, defaults to `None`):
            Children of the rectangle.
    """

    __NEW_ID = itertools.count()  # Singleton to count instances of the classes for automatic naming

    def __init__(
        self,
        points: Optional[List[List[float]]] = None,
        name: Optional[str] = None,
        is_actor: bool = False,
        set_mesh_direction: Optional[List[float]] = None,
        with_rigid_body: bool = False,
        with_articulation_body: bool = False,
        parent: Optional["Asset"] = None,
        children: Optional[Union["Asset", List["Asset"]]] = None,
        **kwargs: Any,
    ):
        mesh = pv.Rectangle(points=points)

        super().__init__(
            mesh=mesh,
            name=name,
            is_actor=is_actor,
            set_mesh_direction=set_mesh_direction,
            original_mesh_direction=[0, 1, 0],
            with_rigid_body=with_rigid_body,
            with_articulation_body=with_articulation_body,
            parent=parent,
            children=children,
            **kwargs,
        )


class Circle(Object3D):
    """Create a single PolyData circle defined by radius in the XY plane.

    Args:
        radius (`float`, *optional*, defaults to `0.5`):
            Radius of the circle.
        resolution (`int`, *optional*, defaults to `100`):
            Number of points to define the circle.
        name (`str`, *optional*, defaults to `None`):
            Name of the circle.
        position (`np.ndarray` or `List[float]`, *optional*, defaults to `[0, 0, 0]`):
            Position of the circle.
        is_actor (`bool`, *optional*, defaults to `False`):
            Whether the circle is an actor or not.
        set_mesh_direction (`np.ndarray` or `List[float]`, *optional*, defaults to `None`):
            Direction the circle points to in `[x, y, z]`.
            Default to circle pointing in the `y` direction.
        with_rigid_body (`bool`, *optional*, defaults to `False`):
            Whether the circle has a rigid body or not.
        with_articulation_body (`bool`, *optional*, defaults to `False`):
            Whether the circle has an articulation body or not.
        parent (`Asset`, *optional*, defaults to `None`):
            Parent of the circle.
        children (`Asset` or `List[Asset]`, *optional*, defaults to `None`):
            Children of the circle.
    """

    __NEW_ID = itertools.count()  # Singleton to count instances of the classes for automatic naming

    def __init__(
        self,
        radius: float = 0.5,
        resolution: int = 100,
        name: Optional[str] = None,
        position: Optional[List[float]] = None,
        is_actor: bool = False,
        set_mesh_direction: Optional[List[float]] = None,
        with_rigid_body: bool = False,
        with_articulation_body: bool = False,
        parent: Optional["Asset"] = None,
        children: Optional[Union["Asset", List["Asset"]]] = None,
        **kwargs: Any,
    ):
        mesh = pv.Circle(radius=radius, resolution=resolution)
        mesh.rotate_y(-90, inplace=True)
        original_mesh_direction = [0, 1, 0]
        translate(mesh, (0, 0, 0), new_direction=original_mesh_direction)

        super().__init__(
            mesh=mesh,
            name=name,
            position=position,
            is_actor=is_actor,
            set_mesh_direction=set_mesh_direction,
            original_mesh_direction=original_mesh_direction,
            with_rigid_body=with_rigid_body,
            with_articulation_body=with_articulation_body,
            parent=parent,
            children=children,
            **kwargs,
        )


class StructuredGrid(Object3D):
    """
    Create a 3D grid (structured plane) defined by lists of X, Y and Z positions of points.

    Args:
        x (`np.ndarray` or `List[List[float]]`):
            Position of the points in x direction.
        y (`np.ndarray` or `List[List[float]]`):
            Position of the points in y direction.
        z (`np.ndarray` or `List[List[float]]`):
            Position of the points in z direction.
        name (`str`, *optional*, defaults to `None`):
            Name of the structured grid.
        position (`np.ndarray` or `List[float]`, *optional*, defaults to `[0, 0, 0]`):
            Position of the structured grid.
        set_mesh_direction (`np.ndarray` or `List[float]`, *optional*, defaults to `None`):
            Direction the structured grid points to in `[x, y, z]`.
            Default to structured grid pointing in the `y` direction.
        is_actor (`bool`, *optional*, defaults to `False`):
            Whether the structured grid is an actor or not.
        with_rigid_body (`bool`, *optional*, defaults to `False`):
            Whether the structured grid has a rigid body or not.
        with_articulation_body (`bool`, *optional*, defaults to `False`):
            Whether the structured grid has an articulation body or not.
        parent (`Asset`, *optional*, defaults to `None`):
            Parent of the structured grid.
        children (`Asset` or `List[Asset]`, *optional*, defaults to `None`):
            Children of the structured grid.

    Examples:

    ```python
    # create a 5x5 mesh grid
    xrng = np.arange(-2, 3, dtype=np.float32)
    zrng = np.arange(-2, 3, dtype=np.float32)
    x, z = np.meshgrid(xrng, zrng)
    # let's make the y-axis a sort of cone
    y = 1. / np.sqrt(x*x + z*z + 0.1)
    asset = sm.StructuredGrid(x, y, z)
    ```
    """

    __NEW_ID = itertools.count()  # Singleton to count instances of the classes for automatic naming

    def __init__(
        self,
        x: Union[np.ndarray, List[List[float]]],
        y: Union[np.ndarray, List[List[float]]],
        z: Union[np.ndarray, List[List[float]]],
        name: Optional[str] = None,
        position: Optional[List[float]] = None,
        set_mesh_direction: Optional[List[float]] = None,
        is_actor: bool = False,
        with_rigid_body: bool = False,
        with_articulation_body: bool = False,
        parent: Optional["Asset"] = None,
        children: Optional[Union["Asset", List["Asset"]]] = None,
        **kwargs: Any,
    ):
        if not isinstance(x, np.ndarray):
            x = np.array(x)
        if not isinstance(y, np.ndarray):
            y = np.array(y)
        if not isinstance(z, np.ndarray):
            z = np.array(z)

        # If it is a structured grid, extract the surface mesh (PolyData)
        mesh = pv.StructuredGrid(x, y, z).extract_surface()
        original_mesh_direction = [0, 1, 0]
        translate(mesh, (0, 0, 0), new_direction=original_mesh_direction, original_direction=(0, 1, 0))

        super().__init__(
            mesh=mesh,
            name=name,
            position=position,
            is_actor=is_actor,
            set_mesh_direction=set_mesh_direction,
            original_mesh_direction=original_mesh_direction,
            with_rigid_body=with_rigid_body,
            with_articulation_body=with_articulation_body,
            parent=parent,
            children=children,
            **kwargs,
        )


class ProcgenGrid(Object3D):
    """Create a procedural generated 3D grid (structured plane) from
        tiles / previous map.
    Parameters
    ----------
    sample_map : np.ndarray or python list of lists of floats
        Map to procedurally generate from.
    specific_map: np.ndarray or python list of lists of floats
        Map to show as it is.
    tiles : list of tiles
        Tiles for procedural generation when using generation from tiles and neighbors definitions.
        Tiles must be NxN np.ndarray that define height maps. In the future, we plan to support
        more generic tiles.
    neighbors: list of available neighbors for each tile
        Expects pair of tiles.
    symmetries: list of char
        Expects a list of symmetry definitions. If passed, you must define a symmetry for each tile.
        Possible symmetries are "X", "I" / "/", "T" / "L", another character, and each character defines
        the tile with the same level of symmetry as the character:
        - X: has symmetry in all ways. So it has 1 different format.
        - I / `/`: when rotated, it's different from the original tile. Has 2 different formats.
        - T / L: Has 4 different formats.
        - other characters: the algorithm supposes it has 8 different formats.
    weights: list of floats
        sampling weights for each of the tiles
    width: int
        width of the generated map
    height: int
        height of the generated map
    shallow: bool
        Indicates whether procedural generation mesh should be generated in simenv or not.
        When it's true, we just return the map returned by the algorithm without
        actually creating the mesh in simenv.
        Created for the purpose of optimizing certain environments such as XLand.
    seed: int
        Random seed used for procedural generation.
    algorithm_args: dict
        Extra arguments to be passed to the procedural generation.
    Returns
    -------
    Examples
    --------
    """

    __NEW_ID = itertools.count()  # Singleton to count instances of the classes for automatic naming

    def __init__(
        self,
        sample_map: Union[np.ndarray, List[List[List[int]]]] = None,
        specific_map: Union[np.ndarray, List[List[List[int]]]] = None,
        tiles: Optional[List] = None,
        neighbors: Optional[List] = None,
        symmetries: Optional[List] = None,
        weights: Optional[List] = None,
        width: int = 9,
        height: int = 9,
        shallow: bool = False,
        algorithm_args: Optional[dict] = None,
        seed: int = None,
        name: Optional[str] = None,
        is_actor: bool = False,
        position: Optional[List[float]] = None,
        set_mesh_direction: Optional[List[float]] = None,
        with_rigid_body: bool = False,
        with_articulation_body: bool = False,
        parent: Optional["Asset"] = None,
        children: Optional[Union["Asset", List["Asset"]]] = None,
        verbose: bool = False,
        **kwargs: Any,
    ):

        if seed is None:
            seed = np.random.randint(0, 100000)
            if verbose:
                logger.info("Seed:", seed)

        # Seeding
        np.random.seed(seed)

        if sample_map is not None and not isinstance(sample_map, np.ndarray):
            sample_map = np.array(sample_map)

        if specific_map is not None and not isinstance(specific_map, np.ndarray):
            specific_map = np.array(specific_map)

        if algorithm_args is None:
            algorithm_args = {}

        # Handle when user doesn't pass arguments properly
        if (tiles is None or neighbors is None) and sample_map is None and specific_map is None:
            raise ValueError("Insert tiles / neighbors or a map to sample from.")

        # Get coordinates and image from procedural generation
        all_args = {
            "width": width,
            "height": height,
            "sample_map": sample_map,
            "tiles": tiles,
            "neighbors": neighbors,
            "weights": weights,
            "symmetries": symmetries,
            **algorithm_args,
        }

        if shallow:
            if specific_map is None:
                map_2ds = generate_2d_map(**all_args)
                # We take the first map (if nb_samples > 1), since this object has
                # support for a single map for now
                self.map_2d = map_2ds[0]
<<<<<<< HEAD

            else:
                self.map_2d = specific_map

        else:
            # Saves these for other functions that might use them
            # We take index 0 since generate_map is now vectorized, but we don't have
            # support for multiple maps on this object yet.
            coordinates, map_2ds = generate_map(specific_map=specific_map, **all_args)
            self.coordinates, self.map_2d = coordinates[0], map_2ds[0]

            # If it is a structured grid, extract the surface mesh (PolyData)
            mesh = pv.StructuredGrid(*self.coordinates).extract_surface()
            original_mesh_direction = [0, 1, 0]

            super().__init__(
                mesh=mesh,
                name=name,
                position=position,
                is_actor=is_actor,
                set_mesh_direction=set_mesh_direction,
                original_mesh_direction=original_mesh_direction,
                with_rigid_body=with_rigid_body,
                with_articulation_body=with_articulation_body,
                parent=parent,
                children=children,
                **kwargs,
            )

    def generate_3D(
        self,
        name: Optional[str] = None,
        is_actor: bool = False,
        with_rigid_body: bool = False,
        with_articulation_body: bool = False,
        parent: Optional["Asset"] = None,
        children: Optional[Union["Asset", List["Asset"]]] = None,
        **kwargs: Any,
    ):
        """
        Function for creating the mesh in case the creation of map was shallow.
        """
        coordinates, _ = generate_map(specific_map=self.map_2d)
        self.coordinates = coordinates[0]

=======

            else:
                self.map_2d = specific_map

        else:
            # Saves these for other functions that might use them
            # We take index 0 since generate_map is now vectorized, but we don't have
            # support for multiple maps on this object yet.
            coordinates, map_2ds = generate_map(specific_map=specific_map, **all_args)
            self.coordinates, self.map_2d = coordinates[0], map_2ds[0]

            # If it is a structured grid, extract the surface mesh (PolyData)
            mesh = pv.StructuredGrid(*self.coordinates).extract_surface()
            original_mesh_direction = [0, 1, 0]

            super().__init__(
                mesh=mesh,
                name=name,
                position=position,
                is_actor=is_actor,
                set_mesh_direction=set_mesh_direction,
                original_mesh_direction=original_mesh_direction,
                with_rigid_body=with_rigid_body,
                with_articulation_body=with_articulation_body,
                parent=parent,
                children=children,
                **kwargs,
            )

    def generate_3D(
        self,
        name: Optional[str] = None,
        is_actor: bool = False,
        with_rigid_body: bool = False,
        with_articulation_body: bool = False,
        parent: Optional["Asset"] = None,
        children: Optional[Union["Asset", List["Asset"]]] = None,
        **kwargs: Any,
    ):
        """
        Function for creating the mesh in case the creation of map was shallow.
        """
        coordinates, _ = generate_map(specific_map=self.map_2d)
        self.coordinates = coordinates[0]

>>>>>>> d3096571
        # If it is a structured grid, extract the surface mesh (PolyData)
        mesh = pv.StructuredGrid(*self.coordinates).extract_surface()
        super().__init__(
            mesh=mesh,
            name=name,
            is_actor=is_actor,
            with_rigid_body=with_rigid_body,
            with_articulation_body=with_articulation_body,
            parent=parent,
            children=children,
            **kwargs,
        )


class ProcGenPrimsMaze3D(Asset):
    __NEW_ID = itertools.count()  # Singleton to count instances of the classes for automatic naming

    def __init__(
        self,
        width: int,
        depth: int,
        name: Optional[str] = None,
        wall_keep_prob: float = 0.5,
        wall_material: Optional[Material] = None,
        **kwargs: Any,
    ):
        self.width = width
        self.depth = depth
        self.wall_keep_prob = wall_keep_prob * 10
        if wall_material is None:
            wall_material = Material(base_color=[0.8, 0.8, 0.8])
        self.wall_material = wall_material
        if name is not None:
            self.name = name
        super().__init__(**kwargs)
        self._generate()

    def _generate(self):
        """Generate the maze."""
        walls = generate_prims_maze((self.width, self.depth), keep_prob=int(self.wall_keep_prob))

        for i, wall in enumerate(walls):
            px = (wall[0] + wall[2]) / 2
            pz = (wall[1] + wall[3]) / 2
            sx = abs(wall[2] - wall[0]) + 0.1
            sz = abs(wall[3] - wall[1]) + 0.1

            self += Box(
                name=f"{self.name}_wall_{i}",
                position=[px, 0.5, pz],
                material=self.wall_material,
                scaling=[sx, 1.0, sz],
                with_collider=True,
            )<|MERGE_RESOLUTION|>--- conflicted
+++ resolved
@@ -1681,7 +1681,6 @@
                 # We take the first map (if nb_samples > 1), since this object has
                 # support for a single map for now
                 self.map_2d = map_2ds[0]
-<<<<<<< HEAD
 
             else:
                 self.map_2d = specific_map
@@ -1727,53 +1726,6 @@
         coordinates, _ = generate_map(specific_map=self.map_2d)
         self.coordinates = coordinates[0]
 
-=======
-
-            else:
-                self.map_2d = specific_map
-
-        else:
-            # Saves these for other functions that might use them
-            # We take index 0 since generate_map is now vectorized, but we don't have
-            # support for multiple maps on this object yet.
-            coordinates, map_2ds = generate_map(specific_map=specific_map, **all_args)
-            self.coordinates, self.map_2d = coordinates[0], map_2ds[0]
-
-            # If it is a structured grid, extract the surface mesh (PolyData)
-            mesh = pv.StructuredGrid(*self.coordinates).extract_surface()
-            original_mesh_direction = [0, 1, 0]
-
-            super().__init__(
-                mesh=mesh,
-                name=name,
-                position=position,
-                is_actor=is_actor,
-                set_mesh_direction=set_mesh_direction,
-                original_mesh_direction=original_mesh_direction,
-                with_rigid_body=with_rigid_body,
-                with_articulation_body=with_articulation_body,
-                parent=parent,
-                children=children,
-                **kwargs,
-            )
-
-    def generate_3D(
-        self,
-        name: Optional[str] = None,
-        is_actor: bool = False,
-        with_rigid_body: bool = False,
-        with_articulation_body: bool = False,
-        parent: Optional["Asset"] = None,
-        children: Optional[Union["Asset", List["Asset"]]] = None,
-        **kwargs: Any,
-    ):
-        """
-        Function for creating the mesh in case the creation of map was shallow.
-        """
-        coordinates, _ = generate_map(specific_map=self.map_2d)
-        self.coordinates = coordinates[0]
-
->>>>>>> d3096571
         # If it is a structured grid, extract the surface mesh (PolyData)
         mesh = pv.StructuredGrid(*self.coordinates).extract_surface()
         super().__init__(
