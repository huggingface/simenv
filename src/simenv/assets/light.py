--- conflicted
+++ resolved
@@ -25,14 +25,6 @@
 
     def __init__(
         self,
-<<<<<<< HEAD
-        name,
-        intensity=1,
-        color=[1.0, 1.0, 1.0],
-        range=None,
-        translation=[0, 0, 0],
-        rotation=quat_from_degrees(-60, 225, 0),
-=======
         intensity: Optional[float] = 1.0,
         color: Optional[List[float]] = [1.0, 1.0, 1.0],
         range: Optional[float] = None,
@@ -43,7 +35,6 @@
         position: Optional[List[float]] = None,
         rotation: Optional[List[float]] = None,
         scaling: Optional[Union[float, List[float]]] = None,
->>>>>>> 246545c7
         parent: Optional[Asset] = None,
         children: Optional[List[Asset]] = None,
     ):
