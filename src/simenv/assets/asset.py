--- conflicted
+++ resolved
@@ -184,13 +184,12 @@
     def physics_component(self, physics_component: Union[None, RigidBodyComponent, ArticulationBodyComponent]):
         self._physics_component = physics_component
 
-<<<<<<< HEAD
         if physics_component is not None:
             # recursively check for parent with physics_component
             multiple_physics = self.check_parent_physics()
             if multiple_physics:
                 print("WARNING: A linked child asset and parent asset have a physics component, not supported.")
-=======
+
     @property
     def action_space(self) -> Optional[spaces.Dict]:
         """Build and return the action space of the actor if the asset is an actor (is_actor=True).
@@ -322,7 +321,6 @@
         sensors = self.tree_filtered_descendants(lambda node: getattr(node, "sensor_tag", None) is not None)
 
         return [sensor.sensor_tag for sensor in sensors]
->>>>>>> 06a02261
 
     def __len__(self):
         return len(self.tree_descendants)
