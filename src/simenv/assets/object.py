# Copyright 2022 The HuggingFace Authors.
#
# Licensed under the Apache License, Version 2.0 (the "License");
# you may not use this file except in compliance with the License.
# You may obtain a copy of the License at
#
#     http://www.apache.org/licenses/LICENSE-2.0
#
# Unless required by applicable law or agreed to in writing, software
# distributed under the License is distributed on an "AS IS" BASIS,
# WITHOUT WARRANTIES OR CONDITIONS OF ANY KIND, either express or implied.
# See the License for the specific language governing permissions and
# limitations under the License.

# Lint as: python3
""" A simenv Scene Object."""
from typing import List, Optional, Union

import numpy as np
import pyvista as pv

from ..gltflib.enums.collider_type import ColliderType
from .asset import Asset
from .collider import Collider
from .material import Material


class Object3D(Asset):
    """Create a 3D Object.

    Parameters
    ----------

    Returns
    -------

    Examples
    --------

    """

    def __init__(
        self,
        mesh: Optional[pv.UnstructuredGrid] = None,
        material: Optional[Material] = None,
        name: Optional[str] = None,
        position: Optional[List[float]] = None,
        collider: Optional[Collider] = None,
        parent: Optional[Asset] = None,
        children: Optional[List[Asset]] = None,
        **kwargs,
    ):
<<<<<<< HEAD
        super().__init__(name=name, position=position, parent=parent, children=children, **kwargs)
        self.mesh = mesh if mesh is not None else pv.PolyData()
        self.material = material if material is not None else Material()
=======
        super().__init__(name=name, position=position, parent=parent, children=children, collider=collider, **kwargs)
        self.mesh = mesh
        self.material = material
>>>>>>> 195f5b79

    def copy(self):
        mesh_copy = None
        if self.mesh is not None:
            mesh_copy = self.mesh.copy()

        material_copy = None
        if self.material is not None:
            raise NotImplementedError()

        instance_copy = type(self)(name=None)
        instance_copy.mesh = mesh_copy
        instance_copy.material = material_copy
        instance_copy.position = self.position
        instance_copy.rotation = self.rotation
        instance_copy.scaling = self.scaling
        return instance_copy

    def __repr__(self):
        mesh_str = ""
        if self.mesh is not None:
            mesh_str = f" - Mesh: {self.mesh.n_points} points, {self.mesh.n_cells} cells"
        material_str = ""
        if self.material is not None:
            material_str = f" - Material: {self.material}"
        return f"{self.name} ({self.__class__.__name__}{mesh_str}{material_str})"

    def plot(self, **kwargs):
        self.mesh.plot(**kwargs)


class Plane(Object3D):
    """Create a plane.

    Parameters
    ----------
    position : np.ndarray or list, optional
        Center in ``[x, y, z]``.
        Default to a center at the origin ``[0, 0, 0]``.

    direction : list or tuple or np.ndarray, optional
        Direction the normal to the plane in ``[x, y, z]``.
        Default to normal pointing in the ``y`` (up) direction.

    i_size : float
        Size of the plane in the i direction.

    j_size : float
        Size of the plane in the j direction.

    i_resolution : int
        Number of points on the plane in the i direction.

    j_resolution : int
        Number of points on the plane in the j direction.

    Returns
    -------

    Examples
    --------

    """

    def __init__(
        self,
        i_size: Optional[float] = 1,
        j_size: Optional[float] = 1,
        i_resolution: Optional[int] = 10,
        j_resolution: Optional[int] = 10,
        name: Optional[str] = None,
        position: Optional[List[float]] = None,
        direction: Optional[List[float]] = None,
        parent: Optional[Asset] = None,
        children: Optional[List[Asset]] = None,
        **kwargs,
    ):
        if direction is None:
            direction = (0, -1, 0)
        mesh = pv.Plane(
            direction=direction,
            i_size=i_size,
            j_size=j_size,
            i_resolution=i_resolution,
            j_resolution=j_resolution,
        )
        super().__init__(mesh=mesh, name=name, position=position, parent=parent, children=children, **kwargs)


class Sphere(Object3D):
    """Create a Sphere

    Parameters
    ----------
    position : np.ndarray or list, optional
        Center in ``[x, y, z]``.
        Default to a center at the origin ``[0, 0, 0]``.

    direction : list or tuple or np.ndarray, optional
        Direction the top of the sphere points to in ``[x, y, z]``.
        Default to top of sphere pointing in the ``y`` (up) direction.

    radius : float, optional
        Sphere radius.

    theta_resolution : int , optional
        Set the number of points in the longitude direction (ranging
        from ``start_theta`` to ``end_theta``).

    phi_resolution : int, optional
        Set the number of points in the latitude direction (ranging from
        ``start_phi`` to ``end_phi``).

    start_theta : float, optional
        Starting longitude angle.

    end_theta : float, optional
        Ending longitude angle.

    start_phi : float, optional
        Starting latitude angle.

    end_phi : float, optional
        Ending latitude angle.

    sphere_type : str, optional
        One of 'uv' for a UV-sphere or 'ico' for an icosphere.
    """

    def __init__(
        self,
        position: Optional[List[float]] = None,
        direction: Optional[List[float]] = None,
        collider: Optional[Collider] = None,
        radius: Optional[float] = 1.0,
        theta_resolution: Optional[int] = 30,
        phi_resolution: Optional[int] = 30,
        start_theta: Optional[float] = 0,
        end_theta: Optional[float] = 360,
        start_phi: Optional[float] = 0,
        end_phi: Optional[float] = 180,
        sphere_type: Optional[str] = "uv",
        name: Optional[str] = None,
        parent: Optional[Asset] = None,
        children: Optional[List[Asset]] = None,
        **kwargs,
    ):
        if sphere_type not in ["uv", "ico"]:
            raise ValueError("Sphere type should be one of 'uv' or 'ico'.")

        from vtkmodules.vtkFiltersSources import vtkSphereSource

        sphere = vtkSphereSource()
        sphere.SetRadius(radius)
        sphere.SetThetaResolution(theta_resolution)
        sphere.SetPhiResolution(phi_resolution)
        sphere.SetStartTheta(start_theta)
        sphere.SetEndTheta(end_theta)
        sphere.SetStartPhi(start_phi)
        sphere.SetEndPhi(end_phi)
        sphere.SetLatLongTessellation(bool(sphere_type == "uv"))
        sphere.Update()
        mesh = pv.wrap(sphere.GetOutput())
        mesh.rotate_y(-90, inplace=True)
        if direction is None:
            direction = (0, 1, 0)
        pv.translate(mesh, (0, 0, 0), direction)

        if collider is None:
            collider = Collider(
                type=ColliderType.SPHERE,
                bounding_box=(radius, radius, radius),
            )

        super().__init__(
            name=name, mesh=mesh, position=position, parent=parent, children=children, collider=collider, **kwargs
        )


class Capsule(Object3D):
    """
    A capsule (a cylinder with hemispheric ends).

    Parameters
    ----------
    position : np.ndarray or list, optional
        Center in ``[x, y, z]``.
        Default to a center at the origin ``[0, 0, 0]``.

    direction : list or tuple or np.ndarray, optional
        Direction the capsule points to in ``[x, y, z]``.
        Default to pointing in the ``y`` (up) direction.

    height : float
      Center to center distance of two spheres

    radius : float
      Radius of the cylinder and hemispheres

    radius : float, optional
        Sphere radius.

    theta_resolution : int , optional
        Set the number of points in the longitude direction (ranging
        from ``start_theta`` to ``end_theta``).

    phi_resolution : int, optional
        Set the number of points in the latitude direction (ranging from
        ``start_phi`` to ``end_phi``).

    sphere_type : str, optional
        One of 'uv' for a UV-sphere or 'ico' for an icosphere.

    """

    def __init__(
        self,
        position: Optional[List[float]] = None,
        direction: Optional[List[float]] = None,
        collider: Optional[Collider] = None,
        height: Optional[float] = 1.0,
        radius: Optional[float] = 1.0,
        theta_resolution: Optional[int] = 10,
        phi_resolution: Optional[int] = 10,
        sphere_type: Optional[str] = "uv",
        name: Optional[str] = None,
        parent: Optional[Asset] = None,
        children: Optional[List[Asset]] = None,
        **kwargs,
    ):
        if sphere_type not in ["uv", "ico"]:
            raise ValueError("Sphere type should be one of 'uv' or 'ico'.")

        from vtkmodules.vtkFiltersSources import vtkCapsuleSource

        capsule = vtkCapsuleSource()  # TODO pyvista capsules are aranged on the side
        capsule.SetRadius(radius)
        capsule.SetCylinderLength(max(0, height - radius * 2))
        capsule.SetThetaResolution(theta_resolution)
        capsule.SetPhiResolution(phi_resolution)
        capsule.SetLatLongTessellation(bool(sphere_type == "uv"))
        capsule.Update()

        mesh = pv.wrap(capsule.GetOutput())
        mesh.rotate_z(-90, inplace=True)
        if direction is None:
            direction = (0, 1, 0)
        pv.translate(mesh, (0, 0, 0), direction)

        if collider is None:
            collider = Collider(
                type=ColliderType.CAPSULE,
                bounding_box=(radius, height, radius),
            )

        super().__init__(
            mesh=mesh, name=name, position=position, parent=parent, children=children, collider=collider, **kwargs
        )


class Cylinder(Object3D):
    """Create the surface of a cylinder.

    Parameters
    ----------
    position : np.ndarray or list, optional
        Center in ``[x, y, z]``.
        Default to a center at the origin ``[0, 0, 0]``.

    direction : list or tuple or np.ndarray, optional
        Direction the cylinder points to in ``[x, y, z]``.
        Default to pointing in the ``y`` (up) direction.

    radius : float, optional
        Radius of the cylinder.

    height : float, optional
        Height of the cylinder.

    resolution : int, optional
        Number of points on the circular face of the cylinder.

    capping : bool, optional
        Cap cylinder ends with polygons.  Default ``True``.

    Returns
    -------

    Examples
    --------
    """

    def __init__(
        self,
        height: Optional[float] = 1.0,
        radius: Optional[float] = 1.0,
        resolution: Optional[int] = 16,
        capping: Optional[bool] = True,
        name: Optional[str] = None,
        position: Optional[List[float]] = None,
        direction: Optional[List[float]] = None,
        parent: Optional[Asset] = None,
        children: Optional[List[Asset]] = None,
        **kwargs,
    ):
        if direction is None:
            direction = (0, 1, 0)
        mesh = pv.Cylinder(direction=direction, radius=radius, height=height, resolution=resolution, capping=capping)

        super().__init__(mesh=mesh, name=name, position=position, parent=parent, children=children, **kwargs)


class Cube(Object3D):
    """Create a box with solid faces for the given bounds.

    Parameters
    ----------
    position : np.ndarray or list, optional
        Center in ``[x, y, z]``.
        Default to a center at the origin ``[0, 0, 0]``.

    direction : list or tuple or np.ndarray, optional
        Direction the top of the box points to in ``[x, y, z]``.
        Default to pointing in the ``y`` (up) direction.

    bounds : iterable, optional
        Specify the bounding box of the cube.
        ``(xMin, xMax, yMin, yMax, zMin, zMax)``.

    level : int, optional
        Level of subdivision of the faces.

    quads : bool, optional
        Flag to tell the source to generate either a quad or two
        triangle for a set of four points.  Default ``True``.

    Returns
    -------

    Examples
    --------

    """

    def __init__(
        self,
        bounds: Optional[Union[float, List[float]]] = None,
        level: Optional[int] = 0,
        quads: Optional[bool] = True,
        name: Optional[str] = None,
        position: Optional[List[float]] = None,
        direction: Optional[List[float]] = None,
        collider: Optional[Collider] = None,
        parent: Optional[Asset] = None,
        children: Optional[List[Asset]] = None,
        **kwargs,
    ):
        if bounds is None:
            bounds = (-0.5, 0.5, -0.5, 0.5, -0.5, 0.5)
        if isinstance(bounds, (float, int)):
            bounds = (-bounds, bounds, -bounds, bounds, -bounds, bounds)  # Make it a list

        mesh = pv.Box(bounds=bounds, level=level, quads=quads)
        if direction is not None:
            pv.translate(mesh, (0, 0, 0), direction)

        if collider is None:
            bounding_box = (bounds[1] - bounds[0], bounds[3] - bounds[2], bounds[5] - bounds[4])
            offset = (
                (bounds[0] + bounds[1]) / 2.0,
                (bounds[2] + bounds[3]) / 2.0,
                (bounds[4] + bounds[5]) / 2.0,
            )
            collider = Collider(type=ColliderType.BOX, bounding_box=bounding_box, offset=offset)

        super().__init__(
            mesh=mesh, name=name, position=position, parent=parent, children=children, collider=collider, **kwargs
        )


class Cone(Object3D):
    """Create a cone.

    Parameters
    ----------
    position : np.ndarray or list, optional
        Center in ``[x, y, z]``.
        Default to a center at the origin ``[0, 0, 0]``.

    direction : list or tuple or np.ndarray, optional
        Direction the top of the cone points to in ``[x, y, z]``.
        Default to pointing in the ``y`` (up) direction.

    height : float, optional
        Height along the cone in its specified direction.

    radius : float, optional
        Base radius of the cone.

    resolution : int, optional
        Number of facets used to represent the cone.

    Returns
    -------

    Examples
    --------

    """

    def __init__(
        self,
        height: Optional[float] = 1.0,
        radius: Optional[float] = 1.0,
        resolution: Optional[int] = 6,
        name: Optional[str] = None,
        position: Optional[List[float]] = None,
        direction: Optional[List[float]] = None,
        parent: Optional[Asset] = None,
        children: Optional[List[Asset]] = None,
        **kwargs,
    ):
        if direction is None:
            direction = (0, 1, 0)
        mesh = pv.Cone(direction=direction, height=height, radius=radius, resolution=resolution)
        super().__init__(mesh=mesh, name=name, position=position, parent=parent, children=children, **kwargs)


class Line(Object3D):
    """Create a line.

    Parameters
    ----------
    pointa : np.ndarray or list, optional
        Location in ``[x, y, z]``.

    pointb : np.ndarray or list, optional
        Location in ``[x, y, z]``.

    resolution : int, optional
        Number of pieces to divide line into.

    Returns
    -------

    Examples
    --------

    """

    def __init__(
        self,
        pointa: Optional[List[float]] = None,
        pointb: Optional[List[float]] = None,
        resolution: Optional[int] = 1,
        name: Optional[str] = None,
        parent: Optional[Asset] = None,
        children: Optional[List[Asset]] = None,
        **kwargs,
    ):
        if pointa is None:
            pointa = [-1.0, 0.0, 0.0]
        if pointb is None:
            pointb = [1.0, 0.0, 0.0]
        mesh = pv.Line(pointa=pointa, pointb=pointb, resolution=resolution)

        super().__init__(mesh=mesh, name=name, parent=parent, children=children, **kwargs)


class MultipleLines(Object3D):
    """Create multiple lines.

    Parameters
    ----------
    points : np.ndarray or list, optional
        List of points defining a broken line, default is ``[[-0.5, 0.0, 0.0], [0.5, 0.0, 0.0]]``.

    Returns
    -------

    Examples
    --------

    """

    def __init__(
        self,
        points: Optional[List[List[float]]] = None,
        name: Optional[str] = None,
        parent: Optional[Asset] = None,
        children: Optional[List[Asset]] = None,
        **kwargs,
    ):
        if points is None:
            points = [[-1.0, 0.0, 0.0], [1.0, 0.0, 0.0]]
        mesh = pv.MultipleLines(points=points)

        super().__init__(mesh=mesh, name=name, parent=parent, children=children, **kwargs)


class Tube(Object3D):
    """Create a tube that goes from point A to point B.

    Parameters
    ----------
    pointa : np.ndarray or list, optional
        Location in ``[x, y, z]``.

    pointb : np.ndarray or list, optional
        Location in ``[x, y, z]``.

    resolution : int, optional
        Number of pieces to divide tube into.

    radius : float, optional
        Minimum tube radius (minimum because the tube radius may vary).

    n_sides : int, optional
        Number of sides for the tube.

    Returns
    -------

    Examples
    --------

    """

    def __init__(
        self,
        pointa: Optional[List[float]] = None,
        pointb: Optional[List[float]] = None,
        resolution: Optional[int] = 1,
        radius: Optional[float] = 1.0,
        n_sides: Optional[int] = 16,
        name: Optional[str] = None,
        parent: Optional[Asset] = None,
        children: Optional[List[Asset]] = None,
        **kwargs,
    ):
        if pointa is None:
            pointa = [-1.0, 0.0, 0.0]
        if pointb is None:
            pointb = [1.0, 0.0, 0.0]
        mesh = pv.Tube(pointa=pointa, pointb=pointb, radius=radius, resolution=resolution, n_sides=n_sides)
        super().__init__(mesh=mesh, name=name, parent=parent, children=children, **kwargs)


class Polygon(Object3D):
    """Create a polygon.

    Parameters
    ----------
    position : np.ndarray or list, optional
        Center in ``[x, y, z]``.
        Default to a center at the origin ``[0, 0, 0]``.

    direction : list or tuple or np.ndarray, optional
        Direction the normal to the polygon in ``[x, y, z]``.
        Default to pointing in the ``y`` (up) direction.

    radius : float, optional
        The radius of the polygon.

    n_sides : int, optional
        Number of sides of the polygon.

    Returns
    -------

    Examples
    --------

    """

    def __init__(
        self,
        radius: Optional[float] = 1.0,
        n_sides: Optional[int] = 6,
        position: Optional[List[float]] = None,
        direction: Optional[List[float]] = None,
        name: Optional[str] = None,
        parent: Optional[Asset] = None,
        children: Optional[List[Asset]] = None,
        **kwargs,
    ):
        if direction is None:
            direction = (0, 1, 0)
        mesh = pv.Polygon(radius=radius, normal=direction, n_sides=n_sides)
        super().__init__(mesh=mesh, name=name, position=position, parent=parent, children=children, **kwargs)


class Disc(Object3D):
    """Create a polygonal disk with a hole in the center.

    The disk has zero height. The user can specify the inner and outer
    radius of the disk, and the radial and circumferential resolution
    of the polygonal representation.

    Parameters
    ----------
    position : np.ndarray or list, optional
        Center in ``[x, y, z]``.
        Default to a center at the origin ``[0, 0, 0]``.

    direction : list or tuple or np.ndarray, optional
        Direction the normal to the disc in ``[x, y, z]``.
        Default to pointing in the ``y`` (up) direction.

    inner : float, optional
        The inner radius.

    outer : float, optional
        The outer radius.

    r_res : int, optional
        Number of points in radial direction.

    c_res : int, optional
        Number of points in circumferential direction.

    Returns
    -------

    Examples
    --------

    """

    # TODO(thomas) add back center and normal and see how to handle that for 2D/3D stuff
    def __init__(
        self,
        inner: Optional[float] = 0.25,
        outer: Optional[float] = 0.5,
        r_res: Optional[int] = 1,
        c_res: Optional[int] = 6,
        name: Optional[str] = None,
        position: Optional[List[float]] = None,
        direction: Optional[List[float]] = None,
        parent: Optional[Asset] = None,
        children: Optional[List[Asset]] = None,
        **kwargs,
    ):
        if direction is None:
            direction = (0, 1, 0)
        mesh = pv.Disc(inner=inner, outer=outer, normal=direction, r_res=r_res, c_res=c_res)
        super().__init__(mesh=mesh, name=name, position=position, parent=parent, children=children, **kwargs)


class Text3D(Object3D):
    """Create 3D text from a string.

    Parameters
    ----------
    position : np.ndarray or list, optional
        Center in ``[x, y, z]``.
        Default to a center at the origin ``[0, 0, 0]``.

    direction : list or tuple or np.ndarray, optional
        Direction the normal to the disc in ``[x, y, z]``.
        Default to pointing in the ``z`` direction.

    string : str
        String to generate 3D text from.

    depth : float, optional
        Depth of the text.  Defaults to ``0.5``.

    Returns
    -------

    Examples
    --------

    """

    def __init__(
        self,
        string: Optional[str] = "Hello",
        depth: Optional[float] = 0.5,
        name: Optional[str] = None,
        position: Optional[List[float]] = None,
        direction: Optional[List[float]] = None,
        parent: Optional[Asset] = None,
        children: Optional[List[Asset]] = None,
        **kwargs,
    ):
        mesh = pv.Text3D(string=string, depth=depth)
        mesh.rotate_y(-90, inplace=True)
        if direction is None:
            direction = (0, 0, -1)
        pv.translate(mesh, (0, 0, 0), direction)

        super().__init__(mesh=mesh, name=name, position=position, parent=parent, children=children, **kwargs)


class Triangle(Object3D):
    """Create a triangle defined by 3 points.

    Parameters
    ----------
    points : sequence, optional
        Points of the triangle.  Defaults to a right isosceles
        triangle (see example).

    Returns
    -------

    Examples
    --------

    """

    def __init__(
        self,
        points: Optional[List[List[float]]] = None,
        name: Optional[str] = None,
        parent: Optional[Asset] = None,
        children: Optional[List[Asset]] = None,
        **kwargs,
    ):
        mesh = pv.Triangle(points=points)
        super().__init__(mesh=mesh, name=name, parent=parent, children=children, **kwargs)


class Rectangle(Object3D):
    """Create a rectangle defined by 4 points.

    Parameters
    ----------
    points : sequence, optional
        Points of the rectangle.  Defaults to a simple example.

    Returns
    -------

    Examples
    --------

    """

    def __init__(
        self,
        points: Optional[List[List[float]]] = None,
        name: Optional[str] = None,
        parent: Optional[Asset] = None,
        children: Optional[List[Asset]] = None,
        **kwargs,
    ):
        mesh = pv.Rectangle(points=points)
        super().__init__(mesh=mesh, name=name, parent=parent, children=children, **kwargs)


class Circle(Object3D):
    """Create a single PolyData circle defined by radius in the XY plane.

    Parameters
    ----------
    position : np.ndarray or list, optional
        Center in ``[x, y, z]``.
        Default to a center at the origin ``[0, 0, 0]``.

    direction : list or tuple or np.ndarray, optional
        Direction the normal to the circle in ``[x, y, z]``.
        Default to pointing in the ``y`` direction.

    radius : float, optional
        Radius of circle.

    resolution : int, optional
        Number of points on the circle.

    Returns
    -------

    Examples
    --------

    """

    def __init__(
        self,
        radius: Optional[float] = 0.5,
        resolution: Optional[int] = 100,
        name: Optional[str] = None,
        position: Optional[List[float]] = None,
        direction: Optional[List[float]] = None,
        parent: Optional[Asset] = None,
        children: Optional[List[Asset]] = None,
        **kwargs,
    ):
        mesh = pv.Circle(radius=radius, resolution=resolution)
        mesh.rotate_y(-90, inplace=True)
        if direction is None:
            direction = (0, 1, 0)
        pv.translate(mesh, (0, 0, 0), direction)
        super().__init__(mesh=mesh, name=name, position=position, parent=parent, children=children, **kwargs)


class StructuredGrid(Object3D):
    """Create a 3D grid (structured plane) defined by lists of X, Y and Z positions of points.

    Parameters
    ----------
    x : np.ndarray or python list of list of floats
        Position of the points in x direction.

    y : np.ndarray or python list of list of floats
        Position of the points in y direction.

    z : np.ndarray or python list of list of floats
        Position of the points in z direction.

    Returns
    -------

    Examples
    --------

    """

    def __init__(
        self,
        x: Union[np.ndarray, List[List[float]]] = None,
        y: Union[np.ndarray, List[List[float]]] = None,
        z: Union[np.ndarray, List[List[float]]] = None,
        name: Optional[str] = None,
        parent: Optional[Asset] = None,
        children: Optional[List[Asset]] = None,
        **kwargs,
    ):
        if not isinstance(x, np.ndarray):
            x = np.array(x)
        if not isinstance(y, np.ndarray):
            y = np.array(y)
        if not isinstance(z, np.ndarray):
            z = np.array(z)
        mesh = pv.StructuredGrid(x, y, z)
        super().__init__(mesh=mesh, name=name, parent=parent, children=children, **kwargs)<|MERGE_RESOLUTION|>--- conflicted
+++ resolved
@@ -50,15 +50,9 @@
         children: Optional[List[Asset]] = None,
         **kwargs,
     ):
-<<<<<<< HEAD
-        super().__init__(name=name, position=position, parent=parent, children=children, **kwargs)
+        super().__init__(name=name, position=position, parent=parent, children=children, collider=collider, **kwargs)
         self.mesh = mesh if mesh is not None else pv.PolyData()
         self.material = material if material is not None else Material()
-=======
-        super().__init__(name=name, position=position, parent=parent, children=children, collider=collider, **kwargs)
-        self.mesh = mesh
-        self.material = material
->>>>>>> 195f5b79
 
     def copy(self):
         mesh_copy = None
