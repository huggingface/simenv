# Copyright 2022 The HuggingFace Authors.
#
# Licensed under the Apache License, Version 2.0 (the "License");
# you may not use this file except in compliance with the License.
# You may obtain a copy of the License at
#
#     http://www.apache.org/licenses/LICENSE-2.0
#
# Unless required by applicable law or agreed to in writing, software
# distributed under the License is distributed on an "AS IS" BASIS,
# WITHOUT WARRANTIES OR CONDITIONS OF ANY KIND, either express or implied.
# See the License for the specific language governing permissions and
# limitations under the License.

# Lint as: python3
""" Some pre-built simple agents."""
import itertools
from typing import List, Optional, Union

from .actions import Action, ActionMapping
from .camera import Camera
<<<<<<< HEAD
from .collider import Collider
from .object import Capsule
=======
>>>>>>> 41cc4e72
from .controller import ActionMapping, Controller
from .object import Capsule
from .rigid_body import RigidBodyComponent


class SimpleActor(Capsule):
    """Create a Simple RL Actor in the Scene

        A simple actor is a capsule asset with:
        - a Camera as a child asset for observation device
        - a RigidBodyComponent component with a mass of 1.0
        - a discrete controller

    Parameters
    ----------

    Returns
    -------

    Examples
    --------

    """

    dimensionality = 3  # 2 for bi-dimensional assets and 3 for tri-dimensional assets (default is 3)
    __NEW_ID = itertools.count()  # Singleton to count instances of the classes for automatic naming

    def __init__(
        self,
        mass: Optional[float] = 1.0,
        name=None,
        position: Optional[List[float]] = None,
        rotation: Optional[List[float]] = None,
        scaling: Optional[Union[float, List[float]]] = None,
        camera_height: Optional[int] = None,
        camera_width: Optional[int] = None,
        transformation_matrix=None,
        parent=None,
        children=None,
    ):

        if position is None:
            position = [0, 0.51, 0]  # A bit above the reference plane

        camera_name = None
        if name is not None:
            camera_name = f"{name}_camera"
        if camera_height is None:
            camera_height = 40
        if camera_width is None:
            camera_width = 40
        self.camera = Camera(name=camera_name, width=camera_width, height=camera_height, position=[0, 0.75, 0])
        children = children + self.camera if children is not None else self.camera

        super().__init__(
            name=name,
            position=position,
            rotation=rotation,
            scaling=scaling,
            parent=parent,
            children=children,
            transformation_matrix=transformation_matrix,
        )

        # Rescale the actor
        if scaling is not None:
            self.scale(scaling)

        # Move our actor a bit higher than the ground
        self.translate_y(0.51)

        # Add our physics component (by default the actor can only rotation along y axis)
        self.physics_component = RigidBodyComponent(mass=mass, constraints=["freeze_rotation_x", "freeze_rotation_z"])

        # Create our action maps to physics engine effects
        mapping = [
            ActionMapping("change_relative_rotation", axis=[0, 1, 0], amplitude=-90),
            ActionMapping("change_relative_rotation", axis=[0, 1, 0], amplitude=90),
            ActionMapping("change_relative_position", axis=[1, 0, 0], amplitude=2.0),
        ]
        self.controller = Controller(n=3, mapping=mapping)

    def copy(self, with_children=True, **kwargs) -> "SimpleActor":
        """Return a copy of the Asset. Parent and children are not attached to the copy."""

        copy_name = self.name + f"_copy{self._n_copies}"
        self._n_copies += 1
        instance_copy = type(self)(
            name=copy_name,
            position=self.position,
            rotation=self.rotation,
            scaling=self.scaling,
        )

        if with_children:
            copy_children = []
            for child in self.tree_children:
                copy_children.append(child.copy(**kwargs))
            instance_copy.tree_children = copy_children

            for child in instance_copy.tree_children:
                child._post_copy()

        instance_copy.physics_component = self.physics_component

        return instance_copy<|MERGE_RESOLUTION|>--- conflicted
+++ resolved
@@ -19,11 +19,6 @@
 
 from .actions import Action, ActionMapping
 from .camera import Camera
-<<<<<<< HEAD
-from .collider import Collider
-from .object import Capsule
-=======
->>>>>>> 41cc4e72
 from .controller import ActionMapping, Controller
 from .object import Capsule
 from .rigid_body import RigidBodyComponent
