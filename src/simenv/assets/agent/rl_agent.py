--- conflicted
+++ resolved
@@ -22,13 +22,8 @@
         name: Optional[str] = None,
         position: Optional[List[float]] = None,
         rotation: Optional[List[float]] = None,
-<<<<<<< HEAD
-        camera_width=None,
-        camera_height=None,
-=======
         camera_width: Optional[int] = None,
         camera_height: Optional[int] = None,
->>>>>>> 363ab3a5
         parent: Optional[Asset] = None,
         children: Optional[List[Asset]] = None,
     ):
@@ -51,15 +46,10 @@
         self.turn_speed = turn_speed
         self.actions = actions
         self.reward_functions = reward_functions
-<<<<<<< HEAD
-        self.camera = Camera(position=[0.0, height * 0.7, 0.0], height=camera_height, width=camera_width)
-        self.add(self.camera)
-=======
         self.camera_width = camera_width
         self.camera_height = camera_height
         camera = Camera(position=[0.0, height * 0.7, 0.0], width=camera_width, height=camera_height)
         self.add(camera)
->>>>>>> 363ab3a5
 
     def add_reward_function(self, reward_function: RLAgentRewardFunction) -> None:
         self.reward_functions.append(reward_function)