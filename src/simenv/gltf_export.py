--- conflicted
+++ resolved
@@ -22,15 +22,10 @@
 import pyvista as pv
 
 
-<<<<<<< HEAD
 try:
     import PIL.Image
 except:
     pass
-=======
-import simenv as sm
-from simenv.gltflib.models.extensions.khr_lights_ponctual import KHRLightsPunctualLight
->>>>>>> 551d340a
 
 from . import gltflib as gl
 from .assets import Asset, Camera, Light, Material, Object3D
@@ -381,16 +376,12 @@
     elif isinstance(node, Light):
         light_id = add_light_to_model(node=node, gltf_model=gltf_model, buffer_data=buffer_data, buffer_id=buffer_id)
         gl_node.extensions = gl.Extensions(KHR_lights_punctual=gl.KHRLightsPunctual(light=light_id))
-<<<<<<< HEAD
-    elif isinstance(node, Object3D):
-=======
 
     elif isinstance(node, sm.RL_Agent):
         agent_id = add_agent_to_model(node=node, gltf_model=gltf_model, buffer_data=buffer_data, buffer_id=buffer_id)
         gl_node.extensions = gl.Extensions(GLTF_agents=gl.GLTF_RL_Agents(agent=agent_id))
 
-    elif isinstance(node, Object):
->>>>>>> 551d340a
+    elif isinstance(node, Object3D):
         gl_node.mesh = add_mesh_to_model(
             node=node, gltf_model=gltf_model, buffer_data=buffer_data, buffer_id=buffer_id
         )
