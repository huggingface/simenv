# Copyright 2022 The HuggingFace Authors.
#
# Licensed under the Apache License, Version 2.0 (the "License");
# you may not use this file except in compliance with the License.
# You may obtain a copy of the License at
#
#     http://www.apache.org/licenses/LICENSE-2.0
#
# Unless required by applicable law or agreed to in writing, software
# distributed under the License is distributed on an "AS IS" BASIS,
# WITHOUT WARRANTIES OR CONDITIONS OF ANY KIND, either express or implied.
# See the License for the specific language governing permissions and
# limitations under the License.

# Lint as: python3
""" A simenv Scene - Host a level or Scene."""
from typing import Optional

import simenv as sm

from .assets import Asset
from .assets.anytree import RenderTree
from .engine import PyVistaEngine, UnityEngine
from .gltf_import import load_gltf_as_tree


class UnsetRendererError(Exception):
    pass


class SceneNotBuiltError(Exception):
    pass


class Scene(Asset):
    def __init__(self, engine: Optional[str] = None, name: Optional[str] = None, **kwargs):
        super().__init__(name=name, **kwargs)
        self.engine = None
        if engine == "Unity":
            self.engine = UnityEngine(self)
        elif engine == "Blender":
            raise NotImplementedError()
        elif engine == "pyvista" or engine is None:
            self.engine = PyVistaEngine(self)
        else:
            raise ValueError("engine should be selected ()")

<<<<<<< HEAD
=======
        self._built = False
        super().__init__(name=name, translation=translation, rotation=rotation, scale=scale, children=children)

>>>>>>> 551d340a
    @classmethod
    def from_gltf(cls, file_path, **kwargs):
        """Load a Scene from a GLTF file."""
        nodes = load_gltf_as_tree(file_path)
        if len(nodes) == 1:
            root = nodes[0]  # If we have a single root node in the GLTF, we use it for our scene
            nodes = root.tree_children
        else:
            root = Asset(name="Scene")  # Otherwise we build a main root node
        return cls(
            name=root.name,
            position=root.position,
            rotation=root.rotation,
            scaling=root.scaling,
            children=nodes,
            **kwargs,
        )

<<<<<<< HEAD
    def clear(self):
        """ " Remove all assets in the scene."""
        self.tree_children = []
        return self

    def show(self):
        """Render the Scene using the engine if provided."""
        if self.engine is not None:
            self.engine.show()
        else:
=======
    def _get_decendants_of_class_type(self, class_type):
        result = []
        for child in self.tree_descendants:
            if isinstance(child, class_type):
                result.append(child)

        return result

    def get_agents(self):
        # search all nodes for agents classes and then return in list
        return self._get_decendants_of_class_type(sm.RL_Agent)

    def build(self):
        """Render the Scene using the engine if provided."""
        if self.engine is None:
>>>>>>> 551d340a
            raise UnsetRendererError()

        self.engine.send_gltf(tree_as_glb_bytes(self))
        self._built = True

    def step(self, action):
        """Step the Scene using the engine if provided."""

        if not self._built:
            raise SceneNotBuiltError()

        if self.engine is None:
            raise UnsetRendererError()

        obs = self.engine.step(action)

        return obs

    def __repr__(self):
        return f"Scene(dimensionality={self.dimensionality}, engine='{self.engine}')\n{RenderTree(self).print_tree()}"

    def close(self):
        self.engine.close()<|MERGE_RESOLUTION|>--- conflicted
+++ resolved
@@ -36,6 +36,7 @@
     def __init__(self, engine: Optional[str] = None, name: Optional[str] = None, **kwargs):
         super().__init__(name=name, **kwargs)
         self.engine = None
+        self._built = False
         if engine == "Unity":
             self.engine = UnityEngine(self)
         elif engine == "Blender":
@@ -45,12 +46,6 @@
         else:
             raise ValueError("engine should be selected ()")
 
-<<<<<<< HEAD
-=======
-        self._built = False
-        super().__init__(name=name, translation=translation, rotation=rotation, scale=scale, children=children)
-
->>>>>>> 551d340a
     @classmethod
     def from_gltf(cls, file_path, **kwargs):
         """Load a Scene from a GLTF file."""
@@ -69,18 +64,11 @@
             **kwargs,
         )
 
-<<<<<<< HEAD
     def clear(self):
         """ " Remove all assets in the scene."""
         self.tree_children = []
         return self
 
-    def show(self):
-        """Render the Scene using the engine if provided."""
-        if self.engine is not None:
-            self.engine.show()
-        else:
-=======
     def _get_decendants_of_class_type(self, class_type):
         result = []
         for child in self.tree_descendants:
@@ -93,13 +81,12 @@
         # search all nodes for agents classes and then return in list
         return self._get_decendants_of_class_type(sm.RL_Agent)
 
-    def build(self):
+    def show(self):
         """Render the Scene using the engine if provided."""
         if self.engine is None:
->>>>>>> 551d340a
             raise UnsetRendererError()
 
-        self.engine.send_gltf(tree_as_glb_bytes(self))
+        self.engine.show()
         self._built = True
 
     def step(self, action):
