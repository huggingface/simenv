import gym
import numpy as np
from gym import spaces

from simenv.assets import agent


class RLEnv(gym.Env):
    def __init__(self, scene) -> None:
        super().__init__()

        self.scene = scene
        self.agents = scene.get_agents()
        assert len(self.agents), "at least one sm.Agent is require in the scene for RL"

        agent_actions: agent.RLAgentActions = self.agents[0].actions

        if agent_actions.dist == "discrete":
            n_actions = len(agent_actions.available_actions)
            self.action_space = spaces.Discrete(n_actions)
        else:
            self.action_space = spaces.Box(low=-1, high=1, shape=[len(agent_actions.types)])

        self.camera_width = self.agents[0].camera.width
        self.camera_height = self.agents[0].camera.height

        self.observation_space = spaces.Box(low=0, high=255, shape=[3, self.camera_height, self.camera_width], dtype=np.uint8)

    def reset(self):
        self.scene.reset()
        obs = self.scene.get_observation()
        # TODO: remove np.flip for training (the agent does not care the world is upside-down
<<<<<<< HEAD
        obs = np.flip(np.array(obs["Items"]).astype(np.uint8).reshape(self.camera_height, self.camera_width, 3), 0).transpose(2,0,1)
=======
        obs = np.flip(np.array(obs["pixels"]).reshape(*self.observation_space.shape), 0)
>>>>>>> 363ab3a5

        return obs

    def step(self, action):
        self.scene.step([int(action)])

        obs = self.scene.get_observation()
        # TODO: remove np.flip for training (the agent does not care the world is upside-down
<<<<<<< HEAD
        obs = np.flip(np.array(obs["Items"]).astype(np.uint8).reshape(self.camera_height, self.camera_width, 3), 0).transpose(2,0,1)
=======
        obs = np.flip(np.array(obs["pixels"]).reshape(*self.observation_space.shape), 0)
>>>>>>> 363ab3a5

        reward = self.scene.get_reward()
        done = self.scene.get_done()
        info = {}  # TODO: Add info to the backend, if we require it

        return obs, reward, done, info

    def close(self):
        self.scene.close()<|MERGE_RESOLUTION|>--- conflicted
+++ resolved
@@ -30,11 +30,7 @@
         self.scene.reset()
         obs = self.scene.get_observation()
         # TODO: remove np.flip for training (the agent does not care the world is upside-down
-<<<<<<< HEAD
-        obs = np.flip(np.array(obs["Items"]).astype(np.uint8).reshape(self.camera_height, self.camera_width, 3), 0).transpose(2,0,1)
-=======
-        obs = np.flip(np.array(obs["pixels"]).reshape(*self.observation_space.shape), 0)
->>>>>>> 363ab3a5
+        obs = np.flip(np.array(obs["pixels"]).astype(np.uint8).reshape(self.camera_height, self.camera_width, 3), 0).transpose(2,0,1)
 
         return obs
 
@@ -43,11 +39,7 @@
 
         obs = self.scene.get_observation()
         # TODO: remove np.flip for training (the agent does not care the world is upside-down
-<<<<<<< HEAD
-        obs = np.flip(np.array(obs["Items"]).astype(np.uint8).reshape(self.camera_height, self.camera_width, 3), 0).transpose(2,0,1)
-=======
-        obs = np.flip(np.array(obs["pixels"]).reshape(*self.observation_space.shape), 0)
->>>>>>> 363ab3a5
+        obs = np.flip(np.array(obs["pixels"]).astype(np.uint8).reshape(self.camera_height, self.camera_width, 3), 0).transpose(2,0,1)
 
         reward = self.scene.get_reward()
         done = self.scene.get_done()
