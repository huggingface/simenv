--- conflicted
+++ resolved
@@ -19,11 +19,6 @@
 from ...scene import Scene
 
 
-<<<<<<< HEAD
-class RLEnvironment(gym.Env):
-    def __init__(self, scene_or_map_fn, n_maps=1, n_show=1, **engine_kwargs):
-        super(RLEnvironment, self).__init__()
-=======
 try:
     from stable_baselines3.common.vec_env.base_vec_env import VecEnv
 except ImportError:
@@ -34,20 +29,7 @@
 
 class ParallelRLEnvironment(VecEnv):
     def __init__(self, scene_or_map_fn, n_maps=1, n_show=1, **engine_kwargs):
->>>>>>> 25f4920e
 
-        if hasattr(scene_or_map_fn, "__call__"):
-            self.scene = Scene(engine="Unity", **engine_kwargs)
-            self.map_roots = []
-            for i in range(n_maps):
-                map_root = scene_or_map_fn(i)
-                self.scene += map_root
-                self.map_roots.append(map_root)
-        else:
-            self.scene = scene_or_map_fn
-            self.map_roots = [self.scene]
-
-<<<<<<< HEAD
         self.actors = {actor.name: actor for actor in self.scene.actors}
         self.n_actors = len(self.actors)
 
@@ -74,7 +56,7 @@
         else:
             for actor_name in self.actors.keys():
                 action_dict[actor_name] = int(action)
-=======
+
         self.agents = {agent.name: agent for agent in self.scene.agents}
         self.n_agents = len(self.agents)
         self.n_maps = n_maps
@@ -108,7 +90,6 @@
             for i in range(self.n_show):
                 action_dict[str(i)] = int(action[i])
 
->>>>>>> 25f4920e
         event = self.scene.step(action=action_dict)
 
         # Extract observations, reward, and done from event data
@@ -116,33 +97,12 @@
         reward = 0
         done = False
         info = {}
-<<<<<<< HEAD
-        if self.n_actors == 1:
-            actor_data = event["actors"][self.actor.name]
-            camera_obs = np.array(actor_data["frames"][self.actor.camera.name], dtype=np.uint8)
-            obs[self.actor.camera.name] = camera_obs
-            reward = actor_data["reward"]
-            done = actor_data["done"]
-        else:
-            reward = []
-            done = []
-            info = []
-            for actor_name in event["actors"].keys():
-                actor = self.actors[actor_name]
-                actor_data = event["actors"][actor_name]
-                camera_obs = np.array(actor_data["frames"][actor.camera.name], dtype=np.uint8)
-                obs[actor.camera.name] = camera_obs
-                reward.append(actor_data["reward"])
-                done.append(actor_data["done"])
-                info.append({})
-=======
         if self.n_agents == 1:
             agent_data = event["agents"][self.agent.name]
             camera_obs = np.array(agent_data["frames"][self.agent.camera.name], dtype=np.uint8)
             obs[self.agent.camera.name] = camera_obs
             reward = agent_data["reward"]
             done = agent_data["done"]
->>>>>>> 25f4920e
 
         else:
             reward = []
@@ -178,16 +138,6 @@
         # To extract observations, we do a "fake" step (no actual simulation with frame_skip=0)
         event = self.scene.step(return_frames=True, frame_skip=0)
         obs = {}
-<<<<<<< HEAD
-        if self.n_actors == 1:
-            camera_obs = np.array(event["frames"][self.actor.camera.name], dtype=np.uint8)
-            obs[self.actor.camera.name] = camera_obs
-        else:
-            for actor_name in event["actors"].keys():
-                actor = self.actors[actor_name]
-                camera_obs = np.array(event["frames"][actor.camera.name], dtype=np.uint8)
-                obs[actor.camera.name] = camera_obs
-=======
         if self.n_agents == 1:
             camera_obs = np.array(event["frames"][self.agent.camera.name], dtype=np.uint8)
             obs[self.agent.camera.name] = camera_obs
@@ -196,7 +146,6 @@
                 agent = self.agents[agent_name]
                 camera_obs = np.array(event["frames"][agent.camera.name], dtype=np.uint8)
                 obs[agent.camera.name] = camera_obs
->>>>>>> 25f4920e
 
         obs = self._obs_dict_to_tensor(obs)
         return obs
