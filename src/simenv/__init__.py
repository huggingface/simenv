--- conflicted
+++ resolved
@@ -24,9 +24,5 @@
 from .engine import PyVistaEngine, UnityEngine
 from .gltf_export import *  # TODO cleanup all these * import
 from .gltf_import import *
-<<<<<<< HEAD
-=======
-from .renderer.unity import Unity
 from .rl_env import RL_Env
->>>>>>> 551d340a
 from .scene import Scene