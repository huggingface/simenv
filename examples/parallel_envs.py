--- conflicted
+++ resolved
@@ -1,15 +1,9 @@
+import argparse
+
 from stable_baselines3 import PPO
 from stable_baselines3.common.vec_env import SubprocVecEnv
 
 import simenv as sm
-<<<<<<< HEAD
-=======
-
-
-ED_UNITY_BUILD_URL = "/home/edward/work/simenv/integrations/Unity/builds/simenv_unity.x86_64"
-THOM_UNITY_BUILD_URL = "/Users/thomwolf/Documents/GitHub/hf-simenv/integrations/Unity/builds/simenv_unity.x86_64.app/Contents/MacOS/SimEnv"
-DYLAN_UNITY_BUILD_URL = "integrations/Unity/Build/SimEnv.exe"
->>>>>>> 6820d8b6
 
 
 def create_env(executable=None, port=None, headless=None):
@@ -66,8 +60,12 @@
 
 
 if __name__ == "__main__":
+    parser = argparse.ArgumentParser()
+    parser.add_argument("--build_exe", default=None, type=str, required=True, help="Pre-built unity app for simenv")
+    args = parser.parse_args()
+
     n_envs = 1
-    envs = SubprocVecEnv([make_env(DYLAN_UNITY_BUILD_URL, i) for i in range(n_envs)])
+    envs = SubprocVecEnv([make_env(args.build_exe, i) for i in range(n_envs)])
 
     obs = envs.reset()
     model = PPO("MultiInputPolicy", envs, verbose=3)
