import numpy as np

import simenv as sm


if __name__ == "__main__":
    print("First scene")
    scene = sm.Scene()

    # Create mesh
    # Height map and, in the future, a map of simenv objects
    specific_map = (
        np.array(
            [
                [[[1, 1], [1, 1]], [[1, 1], [1, 1]]],
                [[[1, 1], [0, 0]], [[1, 1], [1, 1]]],
                [[[0, 0], [0, 0]], [[0, 0], [0, 0]]],
            ]
        )
        * 0.6
    )
<<<<<<< HEAD
    scene += sm.ProcgenGrid(specific_map=specific_map)
    scene += sm.LightSun()
    scene.show()

    input("Press Enter for second scene")
    scene.close()
    scene.clear()

    # Second scene: generating from this map
    scene += sm.ProcgenGrid(width=3, height=3, sample_map=specific_map)
    scene += sm.LightSun()
    scene.show()

    input("Press Enter for third scene")
    scene.close()
    scene.clear()

    # Ideally, instead of "hardcoding" the tiles, you would create a function
    # to generate them
    tiles = 0.6 * np.array([[[i, i], [i, i]] for i in range(2)])

    # Weights and symmetries are facultative
    weights = [1.0 - i * 0.5 for i in range(2)]
    symmetries = ["X"] * 2

    # Create constraints that define which tiles can be neighbors
    neighbors = [(tiles[1], tiles[0]), (tiles[0], tiles[0]), (tiles[1], tiles[1])]
    scene += sm.ProcgenGrid(
        width=3, height=3, tiles=tiles, neighbors=neighbors, weights=weights, symmetries=symmetries
    )
    scene += sm.LightSun()

    scene.show()
    input("Press Enter to close")

    scene.close()
=======
    * 0.6
)
scene += sm.ProcgenGrid(specific_map=specific_map)
scene += sm.LightSun()
scene.show()

input("Press Enter for second scene")
scene.close()
scene.clear()

# Second scene: generating from this map
scene += sm.ProcgenGrid(width=3, height=3, sample_map=specific_map)
scene += sm.LightSun()
scene.show()

input("Press Enter for third scene")
scene.close()
scene.clear()

# Ideally, instead of "hardcoding" the tiles, you would create a function
# to generate them
tiles = 0.6 * np.array([[[i, i, i], [i, i, i], [i, i, i]] for i in range(2)])

# Weights and symmetries are facultative
weights = [1.0 - i * 0.5 for i in range(2)]
symmetries = ["X"] * 2

# Create constraints that define which tiles can be neighbors
neighbors = [(tiles[1], tiles[0]), (tiles[0], tiles[0]), (tiles[1], tiles[1])]
scene += sm.ProcgenGrid(width=3, height=3, tiles=tiles, neighbors=neighbors, weights=weights, symmetries=symmetries)
scene += sm.LightSun()

scene.show()
input("Press Enter to close")

scene.close()
>>>>>>> 6820d8b6
<|MERGE_RESOLUTION|>--- conflicted
+++ resolved
@@ -19,7 +19,7 @@
         )
         * 0.6
     )
-<<<<<<< HEAD
+
     scene += sm.ProcgenGrid(specific_map=specific_map)
     scene += sm.LightSun()
     scene.show()
@@ -39,7 +39,7 @@
 
     # Ideally, instead of "hardcoding" the tiles, you would create a function
     # to generate them
-    tiles = 0.6 * np.array([[[i, i], [i, i]] for i in range(2)])
+    tiles = 0.6 * np.array([[[i, i, i], [i, i, i], [i, i, i]] for i in range(2)])
 
     # Weights and symmetries are facultative
     weights = [1.0 - i * 0.5 for i in range(2)]
@@ -55,42 +55,4 @@
     scene.show()
     input("Press Enter to close")
 
-    scene.close()
-=======
-    * 0.6
-)
-scene += sm.ProcgenGrid(specific_map=specific_map)
-scene += sm.LightSun()
-scene.show()
-
-input("Press Enter for second scene")
-scene.close()
-scene.clear()
-
-# Second scene: generating from this map
-scene += sm.ProcgenGrid(width=3, height=3, sample_map=specific_map)
-scene += sm.LightSun()
-scene.show()
-
-input("Press Enter for third scene")
-scene.close()
-scene.clear()
-
-# Ideally, instead of "hardcoding" the tiles, you would create a function
-# to generate them
-tiles = 0.6 * np.array([[[i, i, i], [i, i, i], [i, i, i]] for i in range(2)])
-
-# Weights and symmetries are facultative
-weights = [1.0 - i * 0.5 for i in range(2)]
-symmetries = ["X"] * 2
-
-# Create constraints that define which tiles can be neighbors
-neighbors = [(tiles[1], tiles[0]), (tiles[0], tiles[0]), (tiles[1], tiles[1])]
-scene += sm.ProcgenGrid(width=3, height=3, tiles=tiles, neighbors=neighbors, weights=weights, symmetries=symmetries)
-scene += sm.LightSun()
-
-scene.show()
-input("Press Enter to close")
-
-scene.close()
->>>>>>> 6820d8b6
+    scene.close()