--- conflicted
+++ resolved
@@ -68,13 +68,8 @@
     # Let's add a default actor in the scene, a capsule mesh with associated actions and a camera as observation device
     # You can create an actor by adding an actuator to an object with physics enabled.
     actor = sm.EgocentricCameraActor(
-<<<<<<< HEAD
-        name="actor", position=[0.0, 0.5, 0.0], camera_name="CameraSensor"
+        name="actor", position=[0.0, 0.5, 0.0], camera_tag="CameraSensor"
     )  # Has a collider by default
-=======
-        name="actor", position=[0.0, 0.5, 0.0], camera_tag="CameraSensor"
-    )  # Has a collider
->>>>>>> be77bc49
 
     scene += actor
 
