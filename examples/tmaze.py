import simenv as sm
import simenv.assets.utils as utils
import os, time
from simenv.rl_env import RLEnv
import matplotlib.pyplot as plt
import numpy as np
scene = sm.Scene(engine="Unity")


scene += sm.Light(
    name="sun", position=[0, 20, 0], rotation=utils.quat_from_degrees(60, -30, 0), intensity=3.5
<<<<<<< HEAD
=======
)
scene += sm.Cube(name="floor", position=[0, -0.05, 0], scaling=[100, 0.1, 100])
scene += sm.Cube(name="wall1", position=[-1, 0.5, 0], scaling=[0.1, 1, 5.1])
scene += sm.Cube(name="wall2", position=[1, 0.5, 0], scaling=[0.1, 1, 5.1])
scene += sm.Cube(name="wall3", position=[0, 0.5, 4.5], scaling=[5.9, 1, 0.1])
scene += sm.Cube(name="wall4", position=[-2, 0.5, 2.5], scaling=[1.9, 1, 0.1])
scene += sm.Cube(name="wall5", position=[2, 0.5, 2.5], scaling=[1.9, 1, 0.1])
scene += sm.Cube(name="wall6", position=[-3, 0.5, 3.5], scaling=[0.1, 1, 2.1])
scene += sm.Cube(name="wall7", position=[3, 0.5, 3.5], scaling=[0.1, 1, 2.1])
scene += sm.Cube(name="wall8", position=[0, 0.5, -2.5], scaling=[1.9, 1, 0.1])


agent = sm.RL_Agent(name="agent", position=[0, 0, 0.0])
agent += sm.Camera(
    name="cam1", position=[5, 6.5, -3.75], rotation=utils.quat_from_degrees(45, -45, 0), width=1024, height=1024
>>>>>>> 46fcd330
)
scene += sm.Cube(name="floor", position=[0, -0.05, 0], scaling=[100, 0.1, 100])
scene += sm.Cube(name="wall1", position=[-1, 0.5, 0], scaling=[0.1, 1, 5.1])
scene += sm.Cube(name="wall2", position=[1, 0.5, 0], scaling=[0.1, 1, 5.1])
scene += sm.Cube(name="wall3", position=[0, 0.5, 4.5], scaling=[5.9, 1, 0.1])
scene += sm.Cube(name="wall4", position=[-2, 0.5, 2.5], scaling=[1.9, 1, 0.1])
scene += sm.Cube(name="wall5", position=[2, 0.5, 2.5], scaling=[1.9, 1, 0.1])
scene += sm.Cube(name="wall6", position=[-3, 0.5, 3.5], scaling=[0.1, 1, 2.1])
scene += sm.Cube(name="wall7", position=[3, 0.5, 3.5], scaling=[0.1, 1, 2.1])
scene += sm.Cube(name="wall8", position=[0, 0.5, -2.5], scaling=[1.9, 1, 0.1])


agent = sm.RLAgent(name="agent", position=[0, 0, 0.0])
scene += agent


scene.show()
<<<<<<< HEAD
scene.show()
plt.ion()
fig1, ax1 = plt.subplots()
dummy_obs = np.zeros(shape=(agent.camera_height, agent.camera_width, 3), dtype=np.uint8)
axim1 = ax1.imshow(dummy_obs, vmin=0, vmax=255)
env = RLEnv(scene)
=======


env = RL_Env(scene)
>>>>>>> 46fcd330
for i in range(1000):
    action = env.action_space.sample()
    if type(action) == int: # discrete are ints, continuous are numpy arrays
        action = [action]
    else:
        action = action.tolist()

    obs, done, reward, info = env.step(action)
    axim1.set_data(obs)
    fig1.canvas.flush_events()
    
    time.sleep(0.1)


scene.close()<|MERGE_RESOLUTION|>--- conflicted
+++ resolved
@@ -9,24 +9,6 @@
 
 scene += sm.Light(
     name="sun", position=[0, 20, 0], rotation=utils.quat_from_degrees(60, -30, 0), intensity=3.5
-<<<<<<< HEAD
-=======
-)
-scene += sm.Cube(name="floor", position=[0, -0.05, 0], scaling=[100, 0.1, 100])
-scene += sm.Cube(name="wall1", position=[-1, 0.5, 0], scaling=[0.1, 1, 5.1])
-scene += sm.Cube(name="wall2", position=[1, 0.5, 0], scaling=[0.1, 1, 5.1])
-scene += sm.Cube(name="wall3", position=[0, 0.5, 4.5], scaling=[5.9, 1, 0.1])
-scene += sm.Cube(name="wall4", position=[-2, 0.5, 2.5], scaling=[1.9, 1, 0.1])
-scene += sm.Cube(name="wall5", position=[2, 0.5, 2.5], scaling=[1.9, 1, 0.1])
-scene += sm.Cube(name="wall6", position=[-3, 0.5, 3.5], scaling=[0.1, 1, 2.1])
-scene += sm.Cube(name="wall7", position=[3, 0.5, 3.5], scaling=[0.1, 1, 2.1])
-scene += sm.Cube(name="wall8", position=[0, 0.5, -2.5], scaling=[1.9, 1, 0.1])
-
-
-agent = sm.RL_Agent(name="agent", position=[0, 0, 0.0])
-agent += sm.Camera(
-    name="cam1", position=[5, 6.5, -3.75], rotation=utils.quat_from_degrees(45, -45, 0), width=1024, height=1024
->>>>>>> 46fcd330
 )
 scene += sm.Cube(name="floor", position=[0, -0.05, 0], scaling=[100, 0.1, 100])
 scene += sm.Cube(name="wall1", position=[-1, 0.5, 0], scaling=[0.1, 1, 5.1])
@@ -44,18 +26,11 @@
 
 
 scene.show()
-<<<<<<< HEAD
-scene.show()
 plt.ion()
 fig1, ax1 = plt.subplots()
 dummy_obs = np.zeros(shape=(agent.camera_height, agent.camera_width, 3), dtype=np.uint8)
 axim1 = ax1.imshow(dummy_obs, vmin=0, vmax=255)
 env = RLEnv(scene)
-=======
-
-
-env = RL_Env(scene)
->>>>>>> 46fcd330
 for i in range(1000):
     action = env.action_space.sample()
     if type(action) == int: # discrete are ints, continuous are numpy arrays
