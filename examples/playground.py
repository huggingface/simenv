import simenv as sm
from simenv.rl_env import RLEnv
import matplotlib.pyplot as plt
import numpy as np
import random
scene = sm.Scene(engine="Unity")


scene += sm.Light(name="sun", position=[0, 20, 0], intensity=0.9)

blue_material = sm.Material(base_color=(0, 0, 0.8))
red_material = sm.Material(base_color=(0.8, 0, 0))
scene += sm.Cube(name="floor", position=[0, 0, 0], bounds=[-50, 50, 0, 0.1, -50, 50], material=blue_material)
scene += sm.Cube(name="wall1", position=[-10, 0, 0], bounds=[0, 0.1, 0, 1, -10, 10], material=red_material)
scene += sm.Cube(name="wall2", position=[10, 0, 0], bounds=[0, 0.1, 0, 1, -10, 10], material=red_material)
scene += sm.Cube(name="wall3", position=[0, 0, 10], bounds=[-10, 10, 0, 1, 0, 0.1], material=red_material)
scene += sm.Cube(name="wall4", position=[0, 0, -10], bounds=[-10, 10, 0, 1, 0, 0.1], material=red_material)

material = sm.Material(base_color=(random.uniform(0.0, 1.0), random.uniform(0.0, 1.0), random.uniform(0.0, 1.0)))
cube = sm.Cube(name=f"cube", position=[random.uniform(-9, 9), 0.5, random.uniform(-9, 9)], material=material)
scene += cube

for i in range(20):
    material = sm.Material(base_color=(random.uniform(0.0, 1.0), random.uniform(0.0, 1.0), random.uniform(0.0, 1.0)))
    scene += sm.Cube(name=f"cube{i}", position=[random.uniform(-9, 9), 0.5, random.uniform(-9, 9)], material=material)


agent = sm.RL_Agent(name="agent", camera_width=64, camera_height=40, position=[0, 0, 0.0])

reward_function = sm.RLAgentRewardFunction(
    function="dense",
    entity1=agent,
    entity2=cube,
    distance_metric="euclidean"
)
agent.add_reward_function(reward_function)

scene += agent

scene.show()
plt.ion()
fig1, ax1 = plt.subplots()
dummy_obs = np.zeros(shape=(agent.camera.height, agent.camera.width, 3), dtype=np.uint8)
axim1 = ax1.imshow(dummy_obs, vmin=0, vmax=255)

env = RLEnv(scene)
env.reset()
for i in range(1000):
    action = env.action_space.sample()
    if type(action) != int:  # discrete are ints, continuous are numpy arrays
        action = action.tolist()
<<<<<<< HEAD
    obs, reward, done, info = env.step(action)
=======

    obs, reward, done, info = env.step([action])
>>>>>>> 96c73e35
    print(done, reward, info)
    axim1.set_data(obs[0].transpose(1,2,0))
    fig1.canvas.flush_events()

    # time.sleep(0.1)

scene.close()<|MERGE_RESOLUTION|>--- conflicted
+++ resolved
@@ -49,12 +49,8 @@
     action = env.action_space.sample()
     if type(action) != int:  # discrete are ints, continuous are numpy arrays
         action = action.tolist()
-<<<<<<< HEAD
-    obs, reward, done, info = env.step(action)
-=======
+    obs, reward, done, info = env.step([action])
 
-    obs, reward, done, info = env.step([action])
->>>>>>> 96c73e35
     print(done, reward, info)
     axim1.set_data(obs[0].transpose(1,2,0))
     fig1.canvas.flush_events()
