--- conflicted
+++ resolved
@@ -55,7 +55,6 @@
 print(scene)
 scene.show()
 
-<<<<<<< HEAD
 # env = sm.RLEnvironment(scene)
 
 # plt.ion()
@@ -65,25 +64,9 @@
 
 # for i in range(1000):
 #     obs, reward, done, info = env.step()
-
 #     obs = obs[actor_camera.name].transpose(1, 2, 0)  # (C,H,W) -> (H,W,C)
 #     axim1.set_data(obs)
 #     fig1.canvas.flush_events()
-=======
-env = sm.ParallelRLEnvironment(scene)
-
-plt.ion()
-fig1, ax1 = plt.subplots()
-dummy_obs = np.zeros(shape=(agent.camera.height, agent.camera.width, 3), dtype=np.uint8)
-axim1 = ax1.imshow(dummy_obs, vmin=0, vmax=255)
-
-for i in range(1000):
-    obs, reward, done, info = env.step()
-
-    obs = obs["CameraSensor"][0].transpose(1, 2, 0)  # (C,H,W) -> (H,W,C)
-    axim1.set_data(obs)
-    fig1.canvas.flush_events()
->>>>>>> 25f4920e
 
 #     plt.pause(0.1)
 
