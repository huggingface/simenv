--- conflicted
+++ resolved
@@ -10,22 +10,11 @@
 specific language governing permissions and limitations under the License.
 -->
 
-<<<<<<< HEAD
 # Basic examples in Simulate
 
 These examples are intended to showcase the basic usage of Simulate: creating a scene, adding objects, and observing physics.
 
 * [`create_and_save.py`](https://github.com/huggingface/simulate/examples/basic/create_and_save.py): This example showcases basic scene assembly and saving as a gltf.
 * [`objects.py`](https://github.com/huggingface/simulate/examples/basic/objects.py): This examples showcases the different objects we have in HuggingFace Simulate.
-* [`simple_physics.py`](https://github.com/huggingface/simulate/examples/basic/simple_physics.py): This example showcases a basic falling object physics experiment.
-* [`structured_grid_test.py`](https://github.com/huggingface/simulate/examples/basic/structured_grid_test.py): This example tests the StructuredGrid object in Simulate
-=======
-# Basic examples using 🤗 Simulate
-
-We provide several basic, intermediate, advanced and rl-based examples for the Simulate library.
-The basic examples include:
-* Creating a scene, saving and loading in a custom GLTF format - examples/basic/create_and_save.py TODO LINK
-* An demostrated of all primitive objects available in the Simulate Library - examples/basic/objects.py TODO LINK
-* Adding custom sensors and running a simple physics simulation - examples/basic/simple_physics.py TODO LINK
-* Creating terrain maps using a Simulate StructuredGrid - examples/basic/structure_grid_test.py TODO LINK
->>>>>>> be77bc49
+* [`simple_physics.py`](https://github.com/huggingface/simulate/examples/basic/simple_physics.py): This example showcases a basic falling object physics experiment with sensors.
+* [`structured_grid_test.py`](https://github.com/huggingface/simulate/examples/basic/structured_grid_test.py): This example tests the StructuredGrid object in Simulate