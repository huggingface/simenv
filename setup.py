# Lint as: python3
""" HuggingFace/simulate is an open library of simulation and synthetic environments.

Note:

    VERSION needs to be formatted following the MAJOR.MINOR.PATCH convention
    (we need to follow this convention to be able to retrieve versioned scripts)

Simple check list for release from AllenNLP repo: https://github.com/allenai/allennlp/blob/main/setup.py

To create the package for pypi.

0. Prerequisites:
    - Dependencies:
      - twine: "pip install twine"
    - Create an account in (and join the 'simulate' project):
      - PyPI: https://pypi.org/
      - Test PyPI: https://test.pypi.org/

1. Change the version in:
    - __init__.py
    - setup.py

2. Commit these changes: "git commit -m 'Release: VERSION'"

3. Add a tag in git to mark the release: "git tag VERSION -m 'Add tag VERSION for pypi'"
    Push the tag to remote: git push --tags origin main

4. Build both the sources and the wheel. Do not change anything in setup.py between
    creating the wheel and the source distribution (obviously).

    First, delete any "build" directory that may exist from previous builds.

    For the wheel, run: "python setup.py bdist_wheel" in the top level directory.
    (this will build a wheel for the python version you use to build it).

    For the sources, run: "python setup.py sdist"
    You should now have a /dist directory with both .whl and .tar.gz source versions.

5. Check that everything looks correct by uploading the package to the pypi test server:

    twine upload dist/* -r pypitest --repository-url=https://test.pypi.org/legacy/

    Check that you can install it in a virtualenv/notebook by running:
    pip install -i https://testpypi.python.org/pypi simulate

6. Upload the final version to actual pypi:
    twine upload dist/* -r pypi

7. Fill release notes in the tag in GitHub once everything is looking hunky-dory.

8. Change the version in __init__.py and setup.py to X.X.X+1.dev0 (e.g. VERSION=1.18.3 -> 1.18.4.dev0).
    Then push the change with a message 'set dev version'
"""
<<<<<<< HEAD
from distutils.extension import Extension

import numpy as np
from Cython.Build import cythonize
=======
from skbuild import setup

import numpy as np
from glob import glob
>>>>>>> d3096571

# Available at setup time due to pyproject.toml
# from pybind11.setup_helpers import Pybind11Extension, build_ext

<<<<<<< HEAD
from setuptools import find_packages, setup
=======
from setuptools import find_packages
>>>>>>> d3096571
import sys

__version__ = "0.0.3.dev0"  # expected format is one of x.y.z.dev0, or x.y.z.rc1 or x.y.z (no to dashes, yes to dots)

REQUIRED_PKGS = [
    "dataclasses_json",  # For GLTF export/imports
    "numpy>=1.18",  # We use numpy>=1.17 to have np.random.Generator
    "vtk>=9.0",  # Pyvista doesn't always install vtk, so we do it here
    "pyvista>=0.35",  # For mesh creation and edition and simple vizualization
    "huggingface_hub>=0.10",  # For sharing objects, environments & trained RL policies
<<<<<<< HEAD
    'pybind11>=2.2',  # For compiling extensions pybind11
=======
    'pybind11>=2.10.0',  # For compiling extensions pybind11
    'scikit-build>=0.5',  # For compiling extensions
>>>>>>> d3096571
]

RL_REQUIRE = [
    "gym==0.21.0",  # For RL action spaces and API
]
SB3_REQUIRE = [
    "gym==0.21.0",  # For RL action spaces and API
    "stable-baselines3"
]

DEV_REQUIRE = [
    "gym==0.21.0",  # For RL action spaces and API
    "stable-baselines3",  # For training with SB3

    # For background vizualization capabilities (could be optional - note than some Qt backend can have GPL license)
    "pyvistaqt",
    "pyqt5",  # You can also use PySide2, PyQt6 or PySide6 (see https://github.com/spyder-ide/qtpy#requirements)
]

TESTS_REQUIRE = [
    "pytest",
    "pytest-xdist",

    "gym",  # For RL action spaces and API
    "stable-baselines3",  # For training with SB3
]

DOCS_REQUIRE = [
    "s3fs"
]

QUALITY_REQUIRE = ["black[jupyter]~=22.0", "flake8>=3.8.3", "isort>=5.0.0", "pyyaml>=5.3.1"]

EXTRAS_REQUIRE = {
    "rl": RL_REQUIRE,
    "sb3": SB3_REQUIRE,
    "dev": DEV_REQUIRE + TESTS_REQUIRE + QUALITY_REQUIRE,
    "test": TESTS_REQUIRE,
    "quality": QUALITY_REQUIRE,
    "docs": DOCS_REQUIRE,
}

if sys.platform == 'darwin':
    extra_compile_args = ["-std=c++11"]
    extra_link_args = ["-std=c++11"]
<<<<<<< HEAD

else:
    extra_compile_args = []
    extra_link_args = []

ext_modules = [
    Pybind11Extension("pyVHACD",
                      ["src/pyVHACD/main.cpp"],
                      # Example: passing in the version to the compiled code
                      define_macros=[('VERSION_INFO', __version__)],
                      ),
    ]

ext_modules += cythonize([Extension(name="wfc_binding",
                      sources=["src/simulate/assets/procgen/wfc/core/wfc_binding.pyx",
                       "src/simulate/assets/procgen/wfc/core/cpp/src/propagator.cpp",
                       "src/simulate/assets/procgen/wfc/core/cpp/src/wave.cpp",
                       "src/simulate/assets/procgen/wfc/core/cpp/src/wfc.cpp"],
                      language="c++",
                      include_dirs=[
                          "src/simulate/assets/procgen/wfc/core/cpp/include",
                      ],
                      extra_compile_args=extra_compile_args,
                      extra_link_args=extra_link_args,
                      )], force=True)
=======

else:
    extra_compile_args = []
    extra_link_args = []
>>>>>>> d3096571


setup(
    name="simulate",
    version=__version__,
    description="HuggingFace community-driven open-source library of simulation environments",
    long_description=open("README.md", encoding="utf-8").read(),
    long_description_content_type="text/markdown",
    author="HuggingFace Inc.",
    author_email="thomas@huggingface.co",
    url="https://github.com/huggingface/simulate",
    download_url="https://github.com/huggingface/simulate/tags",
    license="Apache 2.0",
    package_dir={"": "src"},
    packages=find_packages("src"),
    include_package_data=True,
    package_data={'simulate': ['src/simulate/engine/*.zip']},
    install_requires=REQUIRED_PKGS,
    extras_require=EXTRAS_REQUIRE,
    classifiers=[
        "Development Status :: 5 - Production/Stable",
        "Intended Audience :: Developers",
        "Intended Audience :: Education",
        "Intended Audience :: Science/Research",
        "License :: OSI Approved :: Apache Software License",
        "Operating System :: OS Independent",
        "Programming Language :: Python :: 3",
        "Programming Language :: Python :: 3.8",
        "Programming Language :: Python :: 3.9",
        "Programming Language :: Python :: 3.10",
        "Topic :: Scientific/Engineering :: Artificial Intelligence",
    ],
    keywords="simulation environments synthetic data datasets machine learning",
    zip_safe=False,  # Required for mypy to find the py.typed file
    python_requires=">=3.8",
    include_dirs=[np.get_include()],
<<<<<<< HEAD
)
=======
    cmake_install_dir='src/simulate',
)

# When building extension modules `cmake_install_dir` should always be set to the
# location of the package you are building extension modules for.
# Specifying the installation directory in the CMakeLists subtley breaks the relative
# paths in the helloTargets.cmake file to all of the library components.
>>>>>>> d3096571
<|MERGE_RESOLUTION|>--- conflicted
+++ resolved
@@ -52,26 +52,15 @@
 8. Change the version in __init__.py and setup.py to X.X.X+1.dev0 (e.g. VERSION=1.18.3 -> 1.18.4.dev0).
     Then push the change with a message 'set dev version'
 """
-<<<<<<< HEAD
-from distutils.extension import Extension
-
-import numpy as np
-from Cython.Build import cythonize
-=======
 from skbuild import setup
 
 import numpy as np
 from glob import glob
->>>>>>> d3096571
 
 # Available at setup time due to pyproject.toml
 # from pybind11.setup_helpers import Pybind11Extension, build_ext
 
-<<<<<<< HEAD
-from setuptools import find_packages, setup
-=======
 from setuptools import find_packages
->>>>>>> d3096571
 import sys
 
 __version__ = "0.0.3.dev0"  # expected format is one of x.y.z.dev0, or x.y.z.rc1 or x.y.z (no to dashes, yes to dots)
@@ -82,12 +71,8 @@
     "vtk>=9.0",  # Pyvista doesn't always install vtk, so we do it here
     "pyvista>=0.35",  # For mesh creation and edition and simple vizualization
     "huggingface_hub>=0.10",  # For sharing objects, environments & trained RL policies
-<<<<<<< HEAD
-    'pybind11>=2.2',  # For compiling extensions pybind11
-=======
     'pybind11>=2.10.0',  # For compiling extensions pybind11
     'scikit-build>=0.5',  # For compiling extensions
->>>>>>> d3096571
 ]
 
 RL_REQUIRE = [
@@ -133,38 +118,10 @@
 if sys.platform == 'darwin':
     extra_compile_args = ["-std=c++11"]
     extra_link_args = ["-std=c++11"]
-<<<<<<< HEAD
 
 else:
     extra_compile_args = []
     extra_link_args = []
-
-ext_modules = [
-    Pybind11Extension("pyVHACD",
-                      ["src/pyVHACD/main.cpp"],
-                      # Example: passing in the version to the compiled code
-                      define_macros=[('VERSION_INFO', __version__)],
-                      ),
-    ]
-
-ext_modules += cythonize([Extension(name="wfc_binding",
-                      sources=["src/simulate/assets/procgen/wfc/core/wfc_binding.pyx",
-                       "src/simulate/assets/procgen/wfc/core/cpp/src/propagator.cpp",
-                       "src/simulate/assets/procgen/wfc/core/cpp/src/wave.cpp",
-                       "src/simulate/assets/procgen/wfc/core/cpp/src/wfc.cpp"],
-                      language="c++",
-                      include_dirs=[
-                          "src/simulate/assets/procgen/wfc/core/cpp/include",
-                      ],
-                      extra_compile_args=extra_compile_args,
-                      extra_link_args=extra_link_args,
-                      )], force=True)
-=======
-
-else:
-    extra_compile_args = []
-    extra_link_args = []
->>>>>>> d3096571
 
 
 setup(
@@ -201,14 +158,10 @@
     zip_safe=False,  # Required for mypy to find the py.typed file
     python_requires=">=3.8",
     include_dirs=[np.get_include()],
-<<<<<<< HEAD
-)
-=======
     cmake_install_dir='src/simulate',
 )
 
 # When building extension modules `cmake_install_dir` should always be set to the
 # location of the package you are building extension modules for.
 # Specifying the installation directory in the CMakeLists subtley breaks the relative
-# paths in the helloTargets.cmake file to all of the library components.
->>>>>>> d3096571
+# paths in the helloTargets.cmake file to all of the library components.