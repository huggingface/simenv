--- conflicted
+++ resolved
@@ -60,7 +60,7 @@
 from setuptools import find_packages, setup
 import sys
 
-__version__ = "0.0.1.dev0"
+__version__ = "0.0.2.dev0"  # expected format is one of x.y.z.dev0, or x.y.z.rc1 or x.y.z (no to dashes, yes to dots)
 
 
 REQUIRED_PKGS = [
@@ -123,11 +123,7 @@
 
 setup(
     name="simulate",
-<<<<<<< HEAD
-    version=__version__,  # expected format is one of x.y.z.dev0, or x.y.z.rc1 or x.y.z (no to dashes, yes to dots)
-=======
-    version="0.0.2.dev0",  # expected format is one of x.y.z.dev0, or x.y.z.rc1 or x.y.z (no to dashes, yes to dots)
->>>>>>> 0950a182
+    version=__version__,
     description="HuggingFace community-driven open-source library of simulation environments",
     long_description=open("README.md", encoding="utf-8").read(),
     long_description_content_type="text/markdown",
