--- conflicted
+++ resolved
@@ -131,17 +131,9 @@
                     }
 
                     if (nodes[i].camera.HasValue) {
-<<<<<<< HEAD
-                        GLTFCamera cameraData = cameras[nodes[i].camera.Value];
-
-                        SimCameraBase camera = result[i].transform.gameObject.AddComponent<SimCameraBase>();
-                        if(Application.isPlaying)
-                            camera.Initialize(cameraData);                        
-=======
                         result[i].transform.localRotation *= Quaternion.Euler(0, 180, 0);
                         GLTFCamera cameraData = cameras[nodes[i].camera.Value];
                         RenderCamera camera = new RenderCamera(result[i].node, cameraData);
->>>>>>> 363ab3a5
                     }
                     if (nodes[i].extensions != null) {
                         if (nodes[i].extensions.KHR_lights_punctual != null) {
@@ -209,12 +201,8 @@
                                     continue;
                                 }
                                 IGLTFExtension extension = JsonConvert.DeserializeObject(wrapper.contents, extensionType) as IGLTFExtension;
-<<<<<<< HEAD
-                                extension.Initialize(result[i].node);
-=======
                                 if(Application.isPlaying)
                                     extension.Initialize(result[i].node);
->>>>>>> 363ab3a5
                             }
                         }
                     }
