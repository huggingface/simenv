--- conflicted
+++ resolved
@@ -35,15 +35,6 @@
             } else if (agents.Count == 0) {
                 Debug.LogWarning("Found agents but no maps provided. Pass a list of map root names with the \"maps\" kwarg");
             }
-<<<<<<< HEAD
-        }
-
-        static void InitializeMapPool(List<string> names) {
-            foreach (string name in names) {
-                if (!Simulator.nodes.TryGetValue(name, out Node root)) {
-                    Debug.LogWarning($"Map root {name} not found");
-                    continue;
-=======
         }
 
         static void InitializeMapPool(List<string> names) {
@@ -71,44 +62,13 @@
             if (eventData.inputKwargs.TryParse<Dictionary<string, object>>("action", out Dictionary<string, object> actions)) {
                 for (int i = 0; i < activeMaps.Count; i++) {
                     activeMaps[i].SetActions(actions[i.ToString()]);
->>>>>>> 25f4920e
                 }
-                Map map = new Map(root);
-                mapPool.Push(map);
-            }
-            CreatePositionPool();
-            PopulateMapPool();
-        }
-
-        static void PopulateMapPool() {
-            for (int i = 0; i < poolSize; i++) {
-                Map map = mapPool.Request();
-                map.SetPosition(positions[i]);
-                activeMaps.Add(map);
-            }
-        }
-
-        public override void OnBeforeStep(EventData eventData) {
-            if (eventData.inputKwargs.TryParse<Dictionary<string, object>>("action", out Dictionary<string, object> actions)) {
-                foreach (Map map in activeMaps)
-                    map.SetActions(actions);
             }
         }
 
         public override void OnStep(EventData eventData) {
             if (agents.Count == 0) return;
             Dictionary<string, Agent.Data> agentEventData = new Dictionary<string, Agent.Data>();
-<<<<<<< HEAD
-            Stack<Map> doneMaps = new Stack<Map>();
-            foreach (Map map in activeMaps) {
-                (Dictionary<string, Agent.Data> mapEventData, bool done) = map.Step();
-                if (mapEventData != null) {
-                    foreach (string key in mapEventData.Keys)
-                        agentEventData.Add(key, mapEventData[key]);
-                }
-                if (done)
-                    doneMaps.Push(map);
-=======
 
             // The following code aims to implement the following:
             // consider the case of a pool of size four with two active maps
@@ -149,7 +109,6 @@
                 }
                 foreach (string key in mapEventData.Keys)
                     agentEventData.Add(key, mapEventData[key]);
->>>>>>> 25f4920e
             }
             eventData.outputKwargs.Add("agents", agentEventData);
             while (doneMaps.Count > 0) {
