using System;
using System.Collections;
using System.Collections.Generic;
using System.IO;
using System.Linq;
using System.Reflection;
using System.Threading.Tasks;
using UnityEngine;
using UnityEngine.Events;

namespace SimEnv {
    /// <summary>
    /// Initializes the SimEnv backend. Required for all scenes.
    /// </summary>
    public class Simulator : MonoBehaviour {
<<<<<<< HEAD
        public static Simulator Instance { get; private set; }
=======
        static Simulator _instance;
        public static Simulator instance {
            get {
                if(_instance == null) {
                    _instance = GameObject.FindObjectOfType<Simulator>();
                    if(_instance == null)
                        _instance = new GameObject("Simulator").AddComponent<Simulator>();
                }
                return _instance;
            }
        }
>>>>>>> 9106f472

        public static event UnityAction BeforeEnvironmentLoaded;
        public static event UnityAction EnvironmentLoaded;
        public static event UnityAction BeforeEnvironmentUnloaded;
        public static event UnityAction EnvironmentUnloaded;

        /// <summary>
        /// Stores reference to loaded GLTF extensions.
        /// <para>See GLTFNode.cs for extension loading.</para>
        /// </summary>
        public static Dictionary<string, Type> GLTFExtensions;

        /// <summary>
        /// Stores reference to loaded simulator extensions.
        /// </summary>
        public static List<ISimulatorExtension> SimulatorExtensions;

        /// <summary>
        /// Stores reference to all tracked cameras in the current environment.
        /// </summary>
        public static Dictionary<Camera, RenderCamera> Cameras;

        /// <summary>
        /// Stores reference to all tracked nodes in the current environment.
        /// </summary>
        public static Dictionary<string, Node> Nodes;

        /// <summary>
        /// The root gameobject of the currently loaded scene.
        /// </summary>
        public static GameObject Root;

        /// <summary>
        /// Whether the current environment is undefined, active, loading, or unloading.
        /// </summary>
        public static State CurrentState;

        private void Awake() {
            Cameras = new Dictionary<Camera, RenderCamera>();
            Nodes = new Dictionary<string, Node>();
            CurrentState = State.Undefined;
            LoadCustomAssemblies();
            LoadExtensions();
            Client.instance.Initialize();
        }

        private void OnDestroy() {
            Unload();
            UnloadExtensions();
        }

        /// <summary>
        /// 
        /// </summary>
        /// <param name="frames">Number of frames to step forward.</param>
        /// <param name="frameRate">Frames per second to simulate at.</param>
        public static void Step(int frames = 1, float frameRate = 30) {
            for(int i = 0; i < frames; i++) {
                Physics.Simulate(1 / frameRate);
            }
        }

        public static void Register(RenderCamera camera) {
            if(Cameras.TryGetValue(camera.camera, out RenderCamera existing))
                Debug.LogWarning($"Found existing camera on node with name: {camera.node.name}.");
            Cameras[camera.camera] = camera;
        }

        public static void Register(Node node) {
            if(Nodes.TryGetValue(node.name, out Node existing))
                Debug.LogWarning($"Found existing node with name: {node.name}.");
            Nodes[node.name] = node;
        }

        /// <summary>
        /// Render all cameras and returns their color buffers.
        /// </summary>
        /// <param name="callback">List of camera color buffers.</param>
        public static void Render(UnityAction<List<Color32[]>> callback) {
            RenderCoroutine(callback).RunCoroutine();
        }

        private static IEnumerator RenderCoroutine(UnityAction<List<Color32[]>> callback) {
            List<Color32[]> buffers = new List<Color32[]>();
            foreach(RenderCamera camera in Cameras.Values)
                camera.Render(buffer => buffers.Add(buffer));
            yield return new WaitUntil(() => buffers.Count == Cameras.Count);
            callback(buffers);
        }

        /// <summary>
        /// Synchronously loads a scene from bytes.
        /// </summary>
        /// <param name="bytes">GLTF scene as bytes.</param>
        public static void LoadEnvironmentFromBytes(byte[] bytes) {
            if(CurrentState > State.Default) {
                Debug.LogWarning("Attempting to load while already loading. Ignoring request.");
                return;
            }
            Unload();
            OnBeforeLoad();
            Root = GLTF.Importer.LoadFromBytes(bytes);
            OnAfterLoad();
        }

        /// <summary>
        /// Asynchronously loads an environment from bytes.
        /// </summary>
        /// <param name="bytes">GLTF scene as bytes.</param>
        /// <returns></returns>
        public static async Task LoadEnvironmentFromBytesAsync(byte[] bytes) {
            if(CurrentState > State.Default) {
                Debug.LogWarning("Attempting to load while already loading. Ignoring request.");
                return;
            }
            Unload();
            OnBeforeLoad();
            Root = await GLTF.Importer.LoadFromBytesAsync(bytes);
            OnAfterLoad();
        }

        private static void OnBeforeLoad() {
            BeforeEnvironmentLoaded?.Invoke();
            CurrentState = State.Loading;
        }

        private static void OnAfterLoad() {
            CurrentState = State.Default;
            Physics.autoSimulation = false;
            for(int i = 0; i < SimulatorExtensions.Count; i++)
                SimulatorExtensions[i].OnEnvironmentLoaded();
            EnvironmentLoaded?.Invoke();
        }

        /// <summary>
        /// Unloads the current loaded environment.
        /// </summary>
        public static void Unload() {
            if(Root == null) return;
            for(int i = 0; i < SimulatorExtensions.Count; i++)
                SimulatorExtensions[i].OnBeforeEnvironmentUnloaded();
            BeforeEnvironmentUnloaded?.Invoke();
            CurrentState = State.Unloading;
            GameObject.DestroyImmediate(Root);
            Nodes.Clear();
            Cameras.Clear();
            CurrentState = State.Undefined;
            for(int i = 0; i < SimulatorExtensions.Count; i++)
                EnvironmentUnloaded?.Invoke();
        }

        /// <summary>
        /// Finds and loads any custom DLLs in Resources/Mods.
        /// </summary>
        private static void LoadCustomAssemblies() {
            string modPath = Application.dataPath + "/Resources/Mods";
            DirectoryInfo modDirectory = new DirectoryInfo(Application.dataPath + "/Resources/Mods");
            if(!modDirectory.Exists) {
                Debug.LogWarning("Mod directory doesn't exist at path: " + modPath);
                return;
            }
            foreach(FileInfo file in modDirectory.GetFiles()) {
                if(file.Extension == ".dll") {
                    Assembly.LoadFile(file.FullName);
                    Debug.Log("Loaded mod assembly: " + file.Name);
                }
            }
        }

        /// <summary>
        /// Finds custom extensions and instantiates them.
        /// </summary>
        private static void LoadExtensions() {
            SimulatorExtensions = AppDomain.CurrentDomain.GetAssemblies()
                .SelectMany(x => x.GetTypes())
                .Where(x => !x.IsInterface && !x.IsAbstract && typeof(ISimulatorExtension).IsAssignableFrom(x))
                .Select(x => (ISimulatorExtension)Activator.CreateInstance(x))
                .ToList();
            SimulatorExtensions.ForEach(extension => extension.OnCreated());

            GLTFExtensions = new Dictionary<string, Type>();
            AppDomain.CurrentDomain.GetAssemblies()
                .SelectMany(x => x.GetTypes())
                .Where(x => !x.IsInterface && !x.IsAbstract && typeof(IGLTFExtension).IsAssignableFrom(x))
                .ToList().ForEach(type => {
                    GLTFExtensions.Add(type.Name, type);
                });
        }

        /// <summary>
        /// Calls <c>OnReleased()</c> of all extensions.
        /// </summary>
        private static void UnloadExtensions() {
            SimulatorExtensions.ForEach(extension => extension.OnReleased());
            SimulatorExtensions.Clear();
        }

        /// <summary>
        /// Kills the executable.
        /// </summary>
        public static void Close() {
            Unload();
#if UNITY_EDITOR
            UnityEditor.EditorApplication.isPlaying = false;
#else
            Application.Quit();
#endif
        }

        public enum State {
            Undefined,
            Default,
            Loading,
            Unloading
        }
    }
}<|MERGE_RESOLUTION|>--- conflicted
+++ resolved
@@ -13,9 +13,6 @@
     /// Initializes the SimEnv backend. Required for all scenes.
     /// </summary>
     public class Simulator : MonoBehaviour {
-<<<<<<< HEAD
-        public static Simulator Instance { get; private set; }
-=======
         static Simulator _instance;
         public static Simulator instance {
             get {
@@ -27,7 +24,6 @@
                 return _instance;
             }
         }
->>>>>>> 9106f472
 
         public static event UnityAction BeforeEnvironmentLoaded;
         public static event UnityAction EnvironmentLoaded;
